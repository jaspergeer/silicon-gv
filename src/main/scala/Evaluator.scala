--- conflicted
+++ resolved
@@ -7,24 +7,6 @@
 package viper.silicon
 
 import org.slf4s.Logging
-<<<<<<< HEAD
-import silver.ast
-import silver.verifier.PartialVerificationError
-import silver.verifier.errors.PreconditionInAppFalse
-import silver.verifier.reasons.{DivisionByZero, ReceiverNull, NegativePermission, LabelledStateNotReached, InsufficientPermission}
-import reporting.Bookkeeper
-import interfaces.{Evaluator, Consumer, Producer, VerificationResult, Failure, Success}
-import interfaces.state.{Store, Heap, PathConditions, State, StateFactory, StateFormatter, HeapCompressor,
-    ChunkIdentifier, Chunk}
-import interfaces.decider.Decider
-import state.{DefaultContext, PredicateChunkIdentifier, FieldChunkIdentifier, SymbolConvert, DirectChunk,
-    DirectFieldChunk, DirectPredicateChunk}
-import state.terms._
-import state.terms.implicits._
-import state.terms.perms.IsNonNegative
-import supporters.{Joiner, Brancher, PredicateSupporter, MagicWandSupporter}
-import supporters.qps.{QuantifiedChunkSupporter, SummarisingFvfDefinition}
-=======
 import viper.silver.ast
 import viper.silver.verifier.PartialVerificationError
 import viper.silver.verifier.errors.PreconditionInAppFalse
@@ -39,7 +21,6 @@
 import viper.silicon.state.terms.perms.IsNonNegative
 import viper.silicon.supporters._
 import viper.silicon.supporters.qps.QuantifiedChunkSupporter
->>>>>>> 10f31ab2
 import viper.silicon.supporters.functions.FunctionSupporter
 
 trait DefaultEvaluator[ST <: Store[ST],
@@ -178,7 +159,6 @@
 
       case fa: ast.FieldAccess if c.qpFields.contains(fa.field) =>
         eval(σ, fa.rcv, pve, c)((tRcvr, c1) => {
-<<<<<<< HEAD
           val (quantifiedChunks, _) = quantifiedChunkSupporter.splitHeap(σ.h, fa.field.name)
           c.fvfCache.get((fa.field, quantifiedChunks)) match {
             case Some(fvfDef: SummarisingFvfDefinition) =>
@@ -200,35 +180,6 @@
 //                assume(/*fvfDomain ++ */fvfDef.valueDefinitions)
                 assume(fvfDef)
                 val qvars = c1.quantifiedVariables.filter(qv => tRcvr.existsDefined{case `qv` => true})
-                val fr1 = c1.functionRecorder.recordSnapshot(fa, c1.branchConditions, fvfLookup)
-                                             .recordQPTerms(qvars, c1.branchConditions, /*fvfDomain ++ */fvfDef.valueDefinitions)
-                val fr2 = if (true/*fvfDef.freshFvf*/) fr1.recordFvf(fa.field, fvfDef.fvf) else fr1
-                val c2 = c1.copy(functionRecorder = fr2,
-                                 fvfCache = c1.fvfCache + ((fa.field, quantifiedChunks) -> fvfDef))
-//                println(s"\nfa = $fa")
-//                println(s"fvfLookup = $fvfLookup")
-                Q(fvfLookup, c2)})
-        }})
-
-//        eval(σ, fa.rcv, pve, c)((tRcvr, c1) => {
-//          quantifiedChunkSupporter.withValue(σ, σ.h, fa.field, Nil, True(), tRcvr, pve, fa, c1)(fvfDef => {
-////            val fvfDomain = fvfDef.domainDefinitions
-//            val fvfLookup = Lookup(fa.field.name, fvfDef.fvf, tRcvr)
-////            val fvfLookup = Apply(fvfDef.fvf, Seq(tRcvr))
-//            assume(/*fvfDomain ++ */fvfDef.valueDefinitions)
-//            val qvars = c1.quantifiedVariables.filter(qv => tRcvr.existsDefined{case `qv` => true})
-//            val fr1 = c1.functionRecorder.recordSnapshot(fa, c1.branchConditions, fvfLookup)
-//                                         .recordQPTerms(qvars, c1.branchConditions, /*fvfDomain ++ */fvfDef.valueDefinitions)
-//            val fr2 = if (true/*fvfDef.freshFvf*/) fr1.recordFvf(fa.field, fvfDef.fvf) else fr1
-//            val c2 = c1.copy(functionRecorder = fr2)
-//            Q(fvfLookup, c2)})})
-=======
-          quantifiedChunkSupporter.withValue(σ, σ.h, fa.field, Nil, True(), tRcvr, pve, fa, c1)(fvfDef => {
-//            val fvfDomain = fvfDef.domainDefinitions
-            val fvfLookup = Lookup(fa.field.name, fvfDef.fvf, tRcvr)
-//            val fvfLookup = Apply(fvfDef.fvf, Seq(tRcvr))
-            assume(/*fvfDomain ++ */fvfDef.valueDefinitions)
-            val qvars = c1.quantifiedVariables.filter(qv => tRcvr.existsDefined{case `qv` => true})
 //            val fr1 = c1.functionRecorder.recordSnapshot(fa, c1.branchConditions, fvfLookup)
 //                                         .recordQPTerms(qvars, c1.branchConditions, /*fvfDomain ++ */fvfDef.valueDefinitions)
             val bcs = decider.pcs.branchConditions
@@ -253,10 +204,26 @@
                 fvfLookup}
             val fr1 = c1.functionRecorder.recordSnapshot(fa, bcs, lk)
                                          .recordQPTerms(qvars, bcs, /*fvfDomain ++ */fvfDef.valueDefinitions)
-            val fr2 = if (true/*fvfDef.freshFvf*/) fr1.recordFvf(fa.field, fvfDef.fvf) else fr1
-            val c2 = c1.copy(functionRecorder = fr2)
-            Q(fvfLookup, c2)})})
->>>>>>> 10f31ab2
+                val fr2 = if (true/*fvfDef.freshFvf*/) fr1.recordFvf(fa.field, fvfDef.fvf) else fr1
+                val c2 = c1.copy(functionRecorder = fr2,
+                                 fvfCache = c1.fvfCache + ((fa.field, quantifiedChunks) -> fvfDef))
+//                println(s"\nfa = $fa")
+//                println(s"fvfLookup = $fvfLookup")
+                Q(fvfLookup, c2)})
+        }})
+
+//        eval(σ, fa.rcv, pve, c)((tRcvr, c1) => {
+//          quantifiedChunkSupporter.withValue(σ, σ.h, fa.field, Nil, True(), tRcvr, pve, fa, c1)(fvfDef => {
+////            val fvfDomain = fvfDef.domainDefinitions
+//            val fvfLookup = Lookup(fa.field.name, fvfDef.fvf, tRcvr)
+////            val fvfLookup = Apply(fvfDef.fvf, Seq(tRcvr))
+//            assume(/*fvfDomain ++ */fvfDef.valueDefinitions)
+//            val qvars = c1.quantifiedVariables.filter(qv => tRcvr.existsDefined{case `qv` => true})
+//            val fr1 = c1.functionRecorder.recordSnapshot(fa, c1.branchConditions, fvfLookup)
+//                                         .recordQPTerms(qvars, c1.branchConditions, /*fvfDomain ++ */fvfDef.valueDefinitions)
+//            val fr2 = if (true/*fvfDef.freshFvf*/) fr1.recordFvf(fa.field, fvfDef.fvf) else fr1
+//            val c2 = c1.copy(functionRecorder = fr2)
+//            Q(fvfLookup, c2)})})
 
       case fa: ast.FieldAccess =>
         evalLocationAccess(σ, fa, pve, c)((name, args, c1) =>
