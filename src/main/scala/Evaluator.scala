--- conflicted
+++ resolved
@@ -357,12 +357,6 @@
 
         conjunction(chunksWithPerm, True(), c, Q)
 
-<<<<<<< HEAD
-      case quant: ast.QuantifiedExp /*if config.disableLocalEvaluations()*/ =>
-        val (triggerQuant, tQuantOp, silTriggers) = quant match {
-          case fa: ast.Forall => (fa.autoTrigger, Forall, fa.autoTrigger.triggers)
-          case ex: ast.Exists => (ex, Exists, Seq())
-=======
       case sourceQuant: ast.QuantifiedExp /*if config.disableLocalEvaluations()*/ =>
         val (eQuant, qantOp, eTriggers) = sourceQuant match {
           case forall: ast.Forall =>
@@ -370,7 +364,6 @@
             (autoTriggeredForall, Forall, autoTriggeredForall.triggers)
           case exists: ast.Exists =>
             (exists, Exists, Seq())
->>>>>>> 76538d2a
         }
 
         val body = eQuant.exp
