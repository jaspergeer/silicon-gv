// This Source Code Form is subject to the terms of the Mozilla Public
// License, v. 2.0. If a copy of the MPL was not distributed with this
// file, You can obtain one at http://mozilla.org/MPL/2.0/.
//
// Copyright (c) 2011-2019 ETH Zurich.

package viper.silicon.rules

import logger.records.data.{CommentRecord, SingleMergeRecord}
import logger.SymbExLogger
import viper.silicon.common.collections.immutable.InsertionOrderedSet
import viper.silicon.interfaces.state._
import viper.silicon.resources.{NonQuantifiedPropertyInterpreter, Resources}
import viper.silicon.state._
import viper.silicon.state.terms._
import viper.silicon.state.terms.perms._
import viper.silicon.supporters.functions.FunctionRecorder
import viper.silicon.verifier.Verifier

trait StateConsolidationRules extends SymbolicExecutionRules {
  def consolidate(s: State, v: Verifier): State
  def consolidateIfRetrying(s: State, v: Verifier): State
  def merge(fr: FunctionRecorder, h: Heap, newH: Heap, v: Verifier): (FunctionRecorder, Heap)
  def merge(fr: FunctionRecorder, h: Heap, ch: NonQuantifiedChunk, v: Verifier): (FunctionRecorder, Heap)
}

object stateConsolidator extends StateConsolidationRules with Immutable {
  def consolidate(s: State, v: Verifier): State = {
    if (Verifier.config.enableMoreCompleteExhale()) {
      // TODO: Skipping most of what the regular state consolidation performs results in
      //       incompletenesses. E.g. when using quantified permissions, the state consolidation
      //       will, among other things, assume non-aliasing for receivers of *singleton quantified
      //       field chunks* whose permissions would sum up to more than full permission.
      //       This, e.g. causes method test15 from test
      //       silver\src\test\resources\quantifiedpermissions\sets\generalised_shape.sil
      //       to fail.

      if (s.retrying) {
        // TODO: apply to all heaps (s.h +: s.reserveHeaps, as done below)
        // NOTE: Doing this regardless of s.retrying might improve completeness in certain (rare) cases
        moreCompleteExhaleSupporter.assumeFieldPermissionUpperBounds(s, s.h, v)
      }

      return s
<<<<<<< HEAD

    val comLog = new CommentRecord("state consolidation", s, v.decider.pcs)
    val sepIdentifier = SymbExLogger.currentLog().insert(comLog)
=======
    }
>>>>>>> 5a44a0d2

    v.decider.prover.comment("[state consolidation]")
    v.decider.prover.saturate(Verifier.config.z3SaturationTimeouts.beforeIteration)

    val heaps = s.h +: s.reserveHeaps
    val (newFunctionRecorder, newHeaps) = heaps.foldLeft((s.functionRecorder, Nil: List[Heap])) { case ((fr, hs), h) =>
      val (nonQuantifiedChunks, otherChunks) = partition(h)

      var continue = false

      var mergedChunks: Seq[NonQuantifiedChunk] = Nil
      var destChunks: Seq[NonQuantifiedChunk] = Nil
      var newChunks: Seq[NonQuantifiedChunk] = nonQuantifiedChunks
      var functionRecorder: FunctionRecorder = fr

      var fixedPointRound: Int = 0
      do {
<<<<<<< HEAD
        val roundLog = new CommentRecord("Round " + fixedPointRound, s, v.decider.pcs)
        val sepIdentifier = SymbExLogger.currentLog().insert(roundLog)

        val (_mergedChunks, _, snapEqs) = singleMerge(destChunks, newChunks, v)
=======
        val (_functionRecorder, _mergedChunks, _, snapEqs) = singleMerge(functionRecorder, destChunks, newChunks, v)
>>>>>>> 5a44a0d2

        snapEqs foreach v.decider.assume

        functionRecorder = _functionRecorder
        mergedChunks = _mergedChunks
        destChunks = Nil
        newChunks = mergedChunks
        continue = snapEqs.nonEmpty

        SymbExLogger.currentLog().collapse(null, sepIdentifier)
        fixedPointRound = fixedPointRound + 1
      } while (continue)

      val allChunks = mergedChunks ++ otherChunks
      val interpreter = new NonQuantifiedPropertyInterpreter(allChunks, v)

      mergedChunks foreach { ch =>
        val resource = Resources.resourceDescriptions(ch.resourceID)
        v.decider.assume(interpreter.buildPathConditionsForChunk(ch, resource.instanceProperties))
      }

      Resources.resourceDescriptions foreach { case (id, desc) =>
        v.decider.assume(interpreter.buildPathConditionsForResource(id, desc.delayedProperties))
      }

      (functionRecorder, hs :+ Heap(allChunks))
    }

<<<<<<< HEAD
    val res = s.copy(h = newHeaps.head, reserveHeaps = newHeaps.tail)
    SymbExLogger.currentLog().collapse(null, sepIdentifier)
    res
=======
    s.copy(functionRecorder = newFunctionRecorder, h = newHeaps.head, reserveHeaps = newHeaps.tail)
>>>>>>> 5a44a0d2
  }

  def consolidateIfRetrying(s: State, v: Verifier): State =
    if (s.retrying) consolidate(s, v)
    else s

  def merge(fr: FunctionRecorder, h: Heap, ch: NonQuantifiedChunk, v: Verifier): (FunctionRecorder, Heap) = {
    merge(fr, h, Heap(Seq(ch)), v)
  }

<<<<<<< HEAD
  def merge(h: Heap, newH: Heap, v: Verifier): Heap = {
    // TODO if moreCompleteExhaling is activated, just return h++newH
    val mergeLog = new CommentRecord("Merge", null, v.decider.pcs)
    val sepIdentifier = SymbExLogger.currentLog().insert(mergeLog)

=======
  def merge(fr1: FunctionRecorder, h: Heap, newH: Heap, v: Verifier): (FunctionRecorder, Heap) = {
>>>>>>> 5a44a0d2
    val (nonQuantifiedChunks, otherChunks) = partition(h)
    val (newNonQuantifiedChunks, newOtherChunk) = partition(newH)
    val (fr2, mergedChunks, newlyAddedChunks, snapEqs) = singleMerge(fr1, nonQuantifiedChunks, newNonQuantifiedChunks, v)

    v.decider.assume(snapEqs)

    val interpreter = new NonQuantifiedPropertyInterpreter(mergedChunks, v)
    newlyAddedChunks foreach { ch =>
      val resource = Resources.resourceDescriptions(ch.resourceID)
      v.decider.assume(interpreter.buildPathConditionsForChunk(ch, resource.instanceProperties))
    }

<<<<<<< HEAD
    val result = Heap(mergedChunks ++ otherChunks ++ newOtherChunk)
    SymbExLogger.currentLog().collapse(null, sepIdentifier)
    result
=======
    (fr2, Heap(mergedChunks ++ otherChunks ++ newOtherChunk))
>>>>>>> 5a44a0d2
  }

  private def singleMerge(fr: FunctionRecorder,
                          destChunks: Seq[NonQuantifiedChunk],
                          newChunks: Seq[NonQuantifiedChunk],
                          v: Verifier)
                         : (FunctionRecorder,
                            Seq[NonQuantifiedChunk],
                            Seq[NonQuantifiedChunk],
                            InsertionOrderedSet[Term]) = {

    val mergeLog = new SingleMergeRecord(destChunks, newChunks, v.decider.pcs)
    val sepIdentifier = SymbExLogger.currentLog().insert(mergeLog)
    // bookkeeper.heapMergeIterations += 1

    val initial = (fr, destChunks, Seq[NonQuantifiedChunk](), InsertionOrderedSet[Term]())

<<<<<<< HEAD
    val result = newChunks.foldLeft(initial) { case ((accMergedChunks, accNewChunks, accSnapEqs), nextChunk) =>
=======
    newChunks.foldLeft(initial) { case ((fr1, accMergedChunks, accNewChunks, accSnapEqs), nextChunk) =>
>>>>>>> 5a44a0d2
      /* accMergedChunks: already merged chunks
       * accNewChunks: newly added chunks
       * accSnapEqs: collected snapshot equalities
       * nextChunk: current chunk from the sequence of new chunks/of chunks to merge into the
       *           sequence of destination chunks
       */

      chunkSupporter.findMatchingChunk(accMergedChunks, nextChunk, v) match {
        case Some(ch) =>
          mergeChunks(fr1, ch, nextChunk, v) match {
            case Some((fr2, newChunk, snapEq)) =>
              (fr2, newChunk +: accMergedChunks.filterNot(_ == ch), newChunk +: accNewChunks, accSnapEqs + snapEq)
            case None =>
              (fr1, nextChunk +: accMergedChunks, nextChunk +: accNewChunks, accSnapEqs)
          }
        case None =>
          (fr1, nextChunk +: accMergedChunks, nextChunk +: accNewChunks, accSnapEqs)
      }
    }

    SymbExLogger.currentLog().collapse(null, sepIdentifier)
    result
  }

  // Merges two chunks that are aliases (i.e. that have the same id and the args are proven to be equal)
  // and returns the merged chunk or None, if the chunks could not be merged
  private def mergeChunks(fr1: FunctionRecorder, chunk1: NonQuantifiedChunk, chunk2: NonQuantifiedChunk, v: Verifier) = (chunk1, chunk2) match {
    case (BasicChunk(rid1, id1, args1, snap1, perm1), BasicChunk(_, _, _, snap2, perm2)) =>
      val (fr2, combinedSnap, snapEq) = combineSnapshots(fr1, snap1, snap2, perm1, perm2, v)

      Some(fr2, BasicChunk(rid1, id1, args1, combinedSnap, PermPlus(perm1, perm2)), snapEq)
    case (_, _) =>
      None
  }

  /** Merge the snapshots of two chunks that denote the same location, i.e. whose ids and arguments
    * are known to be equal.
    *
    * @param fr The functionRecorder to use when new snapshots are generated.
    * @param t1 The first chunk's snapshot.
    * @param t2 The second chunk's snapshot.
    * @param p1 The first chunk's permission amount.
    * @param p2 The second chunk's permission amount.
    * @param v The verifier to use.
    * @return A tuple (fr, snap, def) of functionRecorder, a snapshot snap and a term def constraining snap.
    */
  private def combineSnapshots(fr: FunctionRecorder, t1: Term, t2: Term, p1: Term, p2: Term, v: Verifier): (FunctionRecorder, Term, Term) = {
    (IsPositive(p1), IsPositive(p2)) match {
      case (True(), b2) => (fr, t1, Implies(b2, t1 === t2))
      case (b1, True()) => (fr, t2, Implies(b1, t2 === t1))
      case (b1, b2) =>
        /*
         * Since it is not definitely known whether p1 and p2 are positive,
         * we have to introduce a fresh snapshot. Note that it is not sound
         * to use t1 or t2 and constrain it.
         */
        val t3 = v.decider.fresh(t1.sort)
        (fr.recordFreshSnapshot(t3), t3, And(Implies(b1, t3 === t1), Implies(b2, t3 === t2)))
    }
  }

  @inline
  private final def partition(h: Heap): (Seq[NonQuantifiedChunk], Seq[Chunk]) = {
    var nonQuantifiedChunks = Seq[NonQuantifiedChunk]()
    var otherChunks = Seq[Chunk]()

    h.values foreach {
      case ch: NonQuantifiedChunk => nonQuantifiedChunks +:= ch
      case ch => otherChunks +:= ch
    }

    (nonQuantifiedChunks, otherChunks)
  }
}
<|MERGE_RESOLUTION|>--- conflicted
+++ resolved
@@ -1,245 +1,219 @@
-// This Source Code Form is subject to the terms of the Mozilla Public
-// License, v. 2.0. If a copy of the MPL was not distributed with this
-// file, You can obtain one at http://mozilla.org/MPL/2.0/.
-//
-// Copyright (c) 2011-2019 ETH Zurich.
-
-package viper.silicon.rules
-
-import logger.records.data.{CommentRecord, SingleMergeRecord}
-import logger.SymbExLogger
-import viper.silicon.common.collections.immutable.InsertionOrderedSet
-import viper.silicon.interfaces.state._
-import viper.silicon.resources.{NonQuantifiedPropertyInterpreter, Resources}
-import viper.silicon.state._
-import viper.silicon.state.terms._
-import viper.silicon.state.terms.perms._
-import viper.silicon.supporters.functions.FunctionRecorder
-import viper.silicon.verifier.Verifier
-
-trait StateConsolidationRules extends SymbolicExecutionRules {
-  def consolidate(s: State, v: Verifier): State
-  def consolidateIfRetrying(s: State, v: Verifier): State
-  def merge(fr: FunctionRecorder, h: Heap, newH: Heap, v: Verifier): (FunctionRecorder, Heap)
-  def merge(fr: FunctionRecorder, h: Heap, ch: NonQuantifiedChunk, v: Verifier): (FunctionRecorder, Heap)
-}
-
-object stateConsolidator extends StateConsolidationRules with Immutable {
-  def consolidate(s: State, v: Verifier): State = {
-    if (Verifier.config.enableMoreCompleteExhale()) {
-      // TODO: Skipping most of what the regular state consolidation performs results in
-      //       incompletenesses. E.g. when using quantified permissions, the state consolidation
-      //       will, among other things, assume non-aliasing for receivers of *singleton quantified
-      //       field chunks* whose permissions would sum up to more than full permission.
-      //       This, e.g. causes method test15 from test
-      //       silver\src\test\resources\quantifiedpermissions\sets\generalised_shape.sil
-      //       to fail.
-
-      if (s.retrying) {
-        // TODO: apply to all heaps (s.h +: s.reserveHeaps, as done below)
-        // NOTE: Doing this regardless of s.retrying might improve completeness in certain (rare) cases
-        moreCompleteExhaleSupporter.assumeFieldPermissionUpperBounds(s, s.h, v)
-      }
-
-      return s
-<<<<<<< HEAD
-
-    val comLog = new CommentRecord("state consolidation", s, v.decider.pcs)
-    val sepIdentifier = SymbExLogger.currentLog().insert(comLog)
-=======
-    }
->>>>>>> 5a44a0d2
-
-    v.decider.prover.comment("[state consolidation]")
-    v.decider.prover.saturate(Verifier.config.z3SaturationTimeouts.beforeIteration)
-
-    val heaps = s.h +: s.reserveHeaps
-    val (newFunctionRecorder, newHeaps) = heaps.foldLeft((s.functionRecorder, Nil: List[Heap])) { case ((fr, hs), h) =>
-      val (nonQuantifiedChunks, otherChunks) = partition(h)
-
-      var continue = false
-
-      var mergedChunks: Seq[NonQuantifiedChunk] = Nil
-      var destChunks: Seq[NonQuantifiedChunk] = Nil
-      var newChunks: Seq[NonQuantifiedChunk] = nonQuantifiedChunks
-      var functionRecorder: FunctionRecorder = fr
-
-      var fixedPointRound: Int = 0
-      do {
-<<<<<<< HEAD
-        val roundLog = new CommentRecord("Round " + fixedPointRound, s, v.decider.pcs)
-        val sepIdentifier = SymbExLogger.currentLog().insert(roundLog)
-
-        val (_mergedChunks, _, snapEqs) = singleMerge(destChunks, newChunks, v)
-=======
-        val (_functionRecorder, _mergedChunks, _, snapEqs) = singleMerge(functionRecorder, destChunks, newChunks, v)
->>>>>>> 5a44a0d2
-
-        snapEqs foreach v.decider.assume
-
-        functionRecorder = _functionRecorder
-        mergedChunks = _mergedChunks
-        destChunks = Nil
-        newChunks = mergedChunks
-        continue = snapEqs.nonEmpty
-
-        SymbExLogger.currentLog().collapse(null, sepIdentifier)
-        fixedPointRound = fixedPointRound + 1
-      } while (continue)
-
-      val allChunks = mergedChunks ++ otherChunks
-      val interpreter = new NonQuantifiedPropertyInterpreter(allChunks, v)
-
-      mergedChunks foreach { ch =>
-        val resource = Resources.resourceDescriptions(ch.resourceID)
-        v.decider.assume(interpreter.buildPathConditionsForChunk(ch, resource.instanceProperties))
-      }
-
-      Resources.resourceDescriptions foreach { case (id, desc) =>
-        v.decider.assume(interpreter.buildPathConditionsForResource(id, desc.delayedProperties))
-      }
-
-      (functionRecorder, hs :+ Heap(allChunks))
-    }
-
-<<<<<<< HEAD
-    val res = s.copy(h = newHeaps.head, reserveHeaps = newHeaps.tail)
-    SymbExLogger.currentLog().collapse(null, sepIdentifier)
-    res
-=======
-    s.copy(functionRecorder = newFunctionRecorder, h = newHeaps.head, reserveHeaps = newHeaps.tail)
->>>>>>> 5a44a0d2
-  }
-
-  def consolidateIfRetrying(s: State, v: Verifier): State =
-    if (s.retrying) consolidate(s, v)
-    else s
-
-  def merge(fr: FunctionRecorder, h: Heap, ch: NonQuantifiedChunk, v: Verifier): (FunctionRecorder, Heap) = {
-    merge(fr, h, Heap(Seq(ch)), v)
-  }
-
-<<<<<<< HEAD
-  def merge(h: Heap, newH: Heap, v: Verifier): Heap = {
-    // TODO if moreCompleteExhaling is activated, just return h++newH
-    val mergeLog = new CommentRecord("Merge", null, v.decider.pcs)
-    val sepIdentifier = SymbExLogger.currentLog().insert(mergeLog)
-
-=======
-  def merge(fr1: FunctionRecorder, h: Heap, newH: Heap, v: Verifier): (FunctionRecorder, Heap) = {
->>>>>>> 5a44a0d2
-    val (nonQuantifiedChunks, otherChunks) = partition(h)
-    val (newNonQuantifiedChunks, newOtherChunk) = partition(newH)
-    val (fr2, mergedChunks, newlyAddedChunks, snapEqs) = singleMerge(fr1, nonQuantifiedChunks, newNonQuantifiedChunks, v)
-
-    v.decider.assume(snapEqs)
-
-    val interpreter = new NonQuantifiedPropertyInterpreter(mergedChunks, v)
-    newlyAddedChunks foreach { ch =>
-      val resource = Resources.resourceDescriptions(ch.resourceID)
-      v.decider.assume(interpreter.buildPathConditionsForChunk(ch, resource.instanceProperties))
-    }
-
-<<<<<<< HEAD
-    val result = Heap(mergedChunks ++ otherChunks ++ newOtherChunk)
-    SymbExLogger.currentLog().collapse(null, sepIdentifier)
-    result
-=======
-    (fr2, Heap(mergedChunks ++ otherChunks ++ newOtherChunk))
->>>>>>> 5a44a0d2
-  }
-
-  private def singleMerge(fr: FunctionRecorder,
-                          destChunks: Seq[NonQuantifiedChunk],
-                          newChunks: Seq[NonQuantifiedChunk],
-                          v: Verifier)
-                         : (FunctionRecorder,
-                            Seq[NonQuantifiedChunk],
-                            Seq[NonQuantifiedChunk],
-                            InsertionOrderedSet[Term]) = {
-
-    val mergeLog = new SingleMergeRecord(destChunks, newChunks, v.decider.pcs)
-    val sepIdentifier = SymbExLogger.currentLog().insert(mergeLog)
-    // bookkeeper.heapMergeIterations += 1
-
-    val initial = (fr, destChunks, Seq[NonQuantifiedChunk](), InsertionOrderedSet[Term]())
-
-<<<<<<< HEAD
-    val result = newChunks.foldLeft(initial) { case ((accMergedChunks, accNewChunks, accSnapEqs), nextChunk) =>
-=======
-    newChunks.foldLeft(initial) { case ((fr1, accMergedChunks, accNewChunks, accSnapEqs), nextChunk) =>
->>>>>>> 5a44a0d2
-      /* accMergedChunks: already merged chunks
-       * accNewChunks: newly added chunks
-       * accSnapEqs: collected snapshot equalities
-       * nextChunk: current chunk from the sequence of new chunks/of chunks to merge into the
-       *           sequence of destination chunks
-       */
-
-      chunkSupporter.findMatchingChunk(accMergedChunks, nextChunk, v) match {
-        case Some(ch) =>
-          mergeChunks(fr1, ch, nextChunk, v) match {
-            case Some((fr2, newChunk, snapEq)) =>
-              (fr2, newChunk +: accMergedChunks.filterNot(_ == ch), newChunk +: accNewChunks, accSnapEqs + snapEq)
-            case None =>
-              (fr1, nextChunk +: accMergedChunks, nextChunk +: accNewChunks, accSnapEqs)
-          }
-        case None =>
-          (fr1, nextChunk +: accMergedChunks, nextChunk +: accNewChunks, accSnapEqs)
-      }
-    }
-
-    SymbExLogger.currentLog().collapse(null, sepIdentifier)
-    result
-  }
-
-  // Merges two chunks that are aliases (i.e. that have the same id and the args are proven to be equal)
-  // and returns the merged chunk or None, if the chunks could not be merged
-  private def mergeChunks(fr1: FunctionRecorder, chunk1: NonQuantifiedChunk, chunk2: NonQuantifiedChunk, v: Verifier) = (chunk1, chunk2) match {
-    case (BasicChunk(rid1, id1, args1, snap1, perm1), BasicChunk(_, _, _, snap2, perm2)) =>
-      val (fr2, combinedSnap, snapEq) = combineSnapshots(fr1, snap1, snap2, perm1, perm2, v)
-
-      Some(fr2, BasicChunk(rid1, id1, args1, combinedSnap, PermPlus(perm1, perm2)), snapEq)
-    case (_, _) =>
-      None
-  }
-
-  /** Merge the snapshots of two chunks that denote the same location, i.e. whose ids and arguments
-    * are known to be equal.
-    *
-    * @param fr The functionRecorder to use when new snapshots are generated.
-    * @param t1 The first chunk's snapshot.
-    * @param t2 The second chunk's snapshot.
-    * @param p1 The first chunk's permission amount.
-    * @param p2 The second chunk's permission amount.
-    * @param v The verifier to use.
-    * @return A tuple (fr, snap, def) of functionRecorder, a snapshot snap and a term def constraining snap.
-    */
-  private def combineSnapshots(fr: FunctionRecorder, t1: Term, t2: Term, p1: Term, p2: Term, v: Verifier): (FunctionRecorder, Term, Term) = {
-    (IsPositive(p1), IsPositive(p2)) match {
-      case (True(), b2) => (fr, t1, Implies(b2, t1 === t2))
-      case (b1, True()) => (fr, t2, Implies(b1, t2 === t1))
-      case (b1, b2) =>
-        /*
-         * Since it is not definitely known whether p1 and p2 are positive,
-         * we have to introduce a fresh snapshot. Note that it is not sound
-         * to use t1 or t2 and constrain it.
-         */
-        val t3 = v.decider.fresh(t1.sort)
-        (fr.recordFreshSnapshot(t3), t3, And(Implies(b1, t3 === t1), Implies(b2, t3 === t2)))
-    }
-  }
-
-  @inline
-  private final def partition(h: Heap): (Seq[NonQuantifiedChunk], Seq[Chunk]) = {
-    var nonQuantifiedChunks = Seq[NonQuantifiedChunk]()
-    var otherChunks = Seq[Chunk]()
-
-    h.values foreach {
-      case ch: NonQuantifiedChunk => nonQuantifiedChunks +:= ch
-      case ch => otherChunks +:= ch
-    }
-
-    (nonQuantifiedChunks, otherChunks)
-  }
-}
+// This Source Code Form is subject to the terms of the Mozilla Public
+// License, v. 2.0. If a copy of the MPL was not distributed with this
+// file, You can obtain one at http://mozilla.org/MPL/2.0/.
+//
+// Copyright (c) 2011-2019 ETH Zurich.
+
+package viper.silicon.rules
+
+import logger.records.data.{CommentRecord, SingleMergeRecord}
+import logger.SymbExLogger
+import viper.silicon.common.collections.immutable.InsertionOrderedSet
+import viper.silicon.interfaces.state._
+import viper.silicon.resources.{NonQuantifiedPropertyInterpreter, Resources}
+import viper.silicon.state._
+import viper.silicon.state.terms._
+import viper.silicon.state.terms.perms._
+import viper.silicon.supporters.functions.FunctionRecorder
+import viper.silicon.verifier.Verifier
+
+trait StateConsolidationRules extends SymbolicExecutionRules {
+  def consolidate(s: State, v: Verifier): State
+  def consolidateIfRetrying(s: State, v: Verifier): State
+  def merge(fr: FunctionRecorder, h: Heap, newH: Heap, v: Verifier): (FunctionRecorder, Heap)
+  def merge(fr: FunctionRecorder, h: Heap, ch: NonQuantifiedChunk, v: Verifier): (FunctionRecorder, Heap)
+}
+
+object stateConsolidator extends StateConsolidationRules with Immutable {
+  def consolidate(s: State, v: Verifier): State = {
+    if (Verifier.config.enableMoreCompleteExhale()) {
+      // TODO: Skipping most of what the regular state consolidation performs results in
+      //       incompletenesses. E.g. when using quantified permissions, the state consolidation
+      //       will, among other things, assume non-aliasing for receivers of *singleton quantified
+      //       field chunks* whose permissions would sum up to more than full permission.
+      //       This, e.g. causes method test15 from test
+      //       silver\src\test\resources\quantifiedpermissions\sets\generalised_shape.sil
+      //       to fail.
+
+      if (s.retrying) {
+        // TODO: apply to all heaps (s.h +: s.reserveHeaps, as done below)
+        // NOTE: Doing this regardless of s.retrying might improve completeness in certain (rare) cases
+        moreCompleteExhaleSupporter.assumeFieldPermissionUpperBounds(s, s.h, v)
+      }
+
+      return s
+    }
+
+    val comLog = new CommentRecord("state consolidation", s, v.decider.pcs)
+    val sepIdentifier = SymbExLogger.currentLog().insert(comLog)
+    v.decider.prover.comment("[state consolidation]")
+    v.decider.prover.saturate(Verifier.config.z3SaturationTimeouts.beforeIteration)
+
+    val heaps = s.h +: s.reserveHeaps
+    val (newFunctionRecorder, newHeaps) = heaps.foldLeft((s.functionRecorder, Nil: List[Heap])) { case ((fr, hs), h) =>
+      val (nonQuantifiedChunks, otherChunks) = partition(h)
+
+      var continue = false
+
+      var mergedChunks: Seq[NonQuantifiedChunk] = Nil
+      var destChunks: Seq[NonQuantifiedChunk] = Nil
+      var newChunks: Seq[NonQuantifiedChunk] = nonQuantifiedChunks
+      var functionRecorder: FunctionRecorder = fr
+
+      var fixedPointRound: Int = 0
+      do {
+        val roundLog = new CommentRecord("Round " + fixedPointRound, s, v.decider.pcs)
+        val roundSepIdentifier = SymbExLogger.currentLog().insert(roundLog)
+
+        val (_functionRecorder, _mergedChunks, _, snapEqs) = singleMerge(functionRecorder, destChunks, newChunks, v)
+
+        snapEqs foreach v.decider.assume
+
+        functionRecorder = _functionRecorder
+        mergedChunks = _mergedChunks
+        destChunks = Nil
+        newChunks = mergedChunks
+        continue = snapEqs.nonEmpty
+
+        SymbExLogger.currentLog().collapse(null, roundSepIdentifier)
+        fixedPointRound = fixedPointRound + 1
+      } while (continue)
+
+      val allChunks = mergedChunks ++ otherChunks
+      val interpreter = new NonQuantifiedPropertyInterpreter(allChunks, v)
+
+      mergedChunks foreach { ch =>
+        val resource = Resources.resourceDescriptions(ch.resourceID)
+        v.decider.assume(interpreter.buildPathConditionsForChunk(ch, resource.instanceProperties))
+      }
+
+      Resources.resourceDescriptions foreach { case (id, desc) =>
+        v.decider.assume(interpreter.buildPathConditionsForResource(id, desc.delayedProperties))
+      }
+
+      (functionRecorder, hs :+ Heap(allChunks))
+    }
+
+    val res = s.copy(functionRecorder = newFunctionRecorder, h = newHeaps.head, reserveHeaps = newHeaps.tail)
+    SymbExLogger.currentLog().collapse(null, sepIdentifier)
+    res
+  }
+
+  def consolidateIfRetrying(s: State, v: Verifier): State =
+    if (s.retrying) consolidate(s, v)
+    else s
+
+  def merge(fr: FunctionRecorder, h: Heap, ch: NonQuantifiedChunk, v: Verifier): (FunctionRecorder, Heap) = {
+    merge(fr, h, Heap(Seq(ch)), v)
+  }
+
+  def merge(fr1: FunctionRecorder, h: Heap, newH: Heap, v: Verifier): (FunctionRecorder, Heap) = {
+    val mergeLog = new CommentRecord("Merge", null, v.decider.pcs)
+    val sepIdentifier = SymbExLogger.currentLog().insert(mergeLog)
+    val (nonQuantifiedChunks, otherChunks) = partition(h)
+    val (newNonQuantifiedChunks, newOtherChunk) = partition(newH)
+    val (fr2, mergedChunks, newlyAddedChunks, snapEqs) = singleMerge(fr1, nonQuantifiedChunks, newNonQuantifiedChunks, v)
+
+    v.decider.assume(snapEqs)
+
+    val interpreter = new NonQuantifiedPropertyInterpreter(mergedChunks, v)
+    newlyAddedChunks foreach { ch =>
+      val resource = Resources.resourceDescriptions(ch.resourceID)
+      v.decider.assume(interpreter.buildPathConditionsForChunk(ch, resource.instanceProperties))
+    }
+
+    val result = (fr2, Heap(mergedChunks ++ otherChunks ++ newOtherChunk))
+    SymbExLogger.currentLog().collapse(null, sepIdentifier)
+    result
+  }
+
+  private def singleMerge(fr: FunctionRecorder,
+                          destChunks: Seq[NonQuantifiedChunk],
+                          newChunks: Seq[NonQuantifiedChunk],
+                          v: Verifier)
+                         : (FunctionRecorder,
+                            Seq[NonQuantifiedChunk],
+                            Seq[NonQuantifiedChunk],
+                            InsertionOrderedSet[Term]) = {
+
+    val mergeLog = new SingleMergeRecord(destChunks, newChunks, v.decider.pcs)
+    val sepIdentifier = SymbExLogger.currentLog().insert(mergeLog)
+    // bookkeeper.heapMergeIterations += 1
+
+    val initial = (fr, destChunks, Seq[NonQuantifiedChunk](), InsertionOrderedSet[Term]())
+
+    val result = newChunks.foldLeft(initial) { case ((fr1, accMergedChunks, accNewChunks, accSnapEqs), nextChunk) =>
+      /* accMergedChunks: already merged chunks
+       * accNewChunks: newly added chunks
+       * accSnapEqs: collected snapshot equalities
+       * nextChunk: current chunk from the sequence of new chunks/of chunks to merge into the
+       *           sequence of destination chunks
+       */
+
+      chunkSupporter.findMatchingChunk(accMergedChunks, nextChunk, v) match {
+        case Some(ch) =>
+          mergeChunks(fr1, ch, nextChunk, v) match {
+            case Some((fr2, newChunk, snapEq)) =>
+              (fr2, newChunk +: accMergedChunks.filterNot(_ == ch), newChunk +: accNewChunks, accSnapEqs + snapEq)
+            case None =>
+              (fr1, nextChunk +: accMergedChunks, nextChunk +: accNewChunks, accSnapEqs)
+          }
+        case None =>
+          (fr1, nextChunk +: accMergedChunks, nextChunk +: accNewChunks, accSnapEqs)
+      }
+    }
+
+    SymbExLogger.currentLog().collapse(null, sepIdentifier)
+    result
+  }
+
+  // Merges two chunks that are aliases (i.e. that have the same id and the args are proven to be equal)
+  // and returns the merged chunk or None, if the chunks could not be merged
+  private def mergeChunks(fr1: FunctionRecorder, chunk1: NonQuantifiedChunk, chunk2: NonQuantifiedChunk, v: Verifier) = (chunk1, chunk2) match {
+    case (BasicChunk(rid1, id1, args1, snap1, perm1), BasicChunk(_, _, _, snap2, perm2)) =>
+      val (fr2, combinedSnap, snapEq) = combineSnapshots(fr1, snap1, snap2, perm1, perm2, v)
+
+      Some(fr2, BasicChunk(rid1, id1, args1, combinedSnap, PermPlus(perm1, perm2)), snapEq)
+    case (_, _) =>
+      None
+  }
+
+  /** Merge the snapshots of two chunks that denote the same location, i.e. whose ids and arguments
+    * are known to be equal.
+    *
+    * @param fr The functionRecorder to use when new snapshots are generated.
+    * @param t1 The first chunk's snapshot.
+    * @param t2 The second chunk's snapshot.
+    * @param p1 The first chunk's permission amount.
+    * @param p2 The second chunk's permission amount.
+    * @param v The verifier to use.
+    * @return A tuple (fr, snap, def) of functionRecorder, a snapshot snap and a term def constraining snap.
+    */
+  private def combineSnapshots(fr: FunctionRecorder, t1: Term, t2: Term, p1: Term, p2: Term, v: Verifier): (FunctionRecorder, Term, Term) = {
+    (IsPositive(p1), IsPositive(p2)) match {
+      case (True(), b2) => (fr, t1, Implies(b2, t1 === t2))
+      case (b1, True()) => (fr, t2, Implies(b1, t2 === t1))
+      case (b1, b2) =>
+        /*
+         * Since it is not definitely known whether p1 and p2 are positive,
+         * we have to introduce a fresh snapshot. Note that it is not sound
+         * to use t1 or t2 and constrain it.
+         */
+        val t3 = v.decider.fresh(t1.sort)
+        (fr.recordFreshSnapshot(t3), t3, And(Implies(b1, t3 === t1), Implies(b2, t3 === t2)))
+    }
+  }
+
+  @inline
+  private final def partition(h: Heap): (Seq[NonQuantifiedChunk], Seq[Chunk]) = {
+    var nonQuantifiedChunks = Seq[NonQuantifiedChunk]()
+    var otherChunks = Seq[Chunk]()
+
+    h.values foreach {
+      case ch: NonQuantifiedChunk => nonQuantifiedChunks +:= ch
+      case ch => otherChunks +:= ch
+    }
+
+    (nonQuantifiedChunks, otherChunks)
+  }
+}