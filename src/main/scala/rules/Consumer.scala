--- conflicted
+++ resolved
@@ -105,11 +105,6 @@
       allTlcs ++= tlcs
       allPves ++= pves
     })
-<<<<<<< HEAD
-
-// bad hardcoding that will need to be fixed - Jacob
-    consumeTlcs(s, false, s.optimisticHeap, s.h, allTlcs.result(), allPves.result(), v)((s1, oh1, h1, snap1, v1) => {
-=======
     /*
     var imprecise = false
     //Perform check for imprecision
@@ -131,14 +126,13 @@
     } else {
       consumeTlcs(s, true, s.optimisticHeap, s.h, allTlcs.result(), allPves.result(), v)((s1, h1, snap1, v1) => {
         val s2 = s1.copy(h = h1,
-                        partiallyConsumedHeap = s.partiallyConsumedHeap, 
+                        partiallyConsumedHeap = s.partiallyConsumedHeap,
                         s.isImprecise = true) //pair
         Q(s2, snap1, v1)
       })
     }
     */
     consumeTlcs(s, s.h, allTlcs.result(), allPves.result(), v)((s1, h1, snap1, v1) => {
->>>>>>> ca97942a
       val s2 = s1.copy(h = h1,
                        partiallyConsumedHeap = s.partiallyConsumedHeap)
       Q(s2, snap1, v1)
@@ -232,6 +226,8 @@
       v.logger.debug("hR = " + s.reserveHeaps.map(v.stateFormatter.format).mkString("", ",\n     ", ""))
 
     val consumed = a match {
+
+/*
       case imp @ ast.Implies(e0, a0) if !a.isPure =>
         val impLog = new GlobalBranchRecord(imp, s, v.decider.pcs, "consume")
         val sepIdentifier = SymbExLogger.currentLog().insert(impLog)
@@ -252,7 +248,7 @@
                 res2})
           SymbExLogger.currentLog().collapse(null, sepIdentifier)
           branch_res})
-
+*/
       case ite @ ast.CondExp(e0, a1, a2) if !a.isPure =>
         val gbLog = new GlobalBranchRecord(ite, s, v.decider.pcs, "consume")
         val sepIdentifier = SymbExLogger.currentLog().insert(gbLog)
@@ -276,6 +272,8 @@
       /* TODO: Initial handling of QPs is identical/very similar in consumer
        *       and producer. Try to unify the code.
        */
+
+/*
       case QuantifiedPermissionAssertion(forall, cond, acc: ast.FieldAccessPredicate) =>
         val field = acc.loc.field
         val qid = BasicChunkIdentifier(acc.loc.field.name)
@@ -309,13 +307,13 @@
 
       case QuantifiedPermissionAssertion(forall, cond, acc: ast.PredicateAccessPredicate) =>
         val predicate = Verifier.program.findPredicate(acc.loc.predicateName)
-        /* TODO: Quantified codomain variables are used in axioms and chunks (analogous to `?r`)
+         * TODO: Quantified codomain variables are used in axioms and chunks (analogous to `?r`)
          *       and need to be instantiated in several places. Hence, they need to be known,
          *       which is more complicated if fresh identifiers are used.
          *       At least two options:
          *         1. Choose fresh identifiers each time; remember/restore, e.g. by storing these variables in chunks
          *         2. Choose fresh identifiers once; store in and take from state (or from object Verifier)
-         */
+         *
         val formalVars = s.predicateFormalVarMap(predicate)
         val qid = BasicChunkIdentifier(acc.loc.predicateName)
         val optTrigger =
@@ -379,7 +377,7 @@
               insufficientPermissionReason = MagicWandChunkNotFound(wand), /*InsufficientPermission(...)*/
               v1)(Q)
         }
-
+*/
       case ast.AccessPredicate(loc @ ast.FieldAccess(eRcvr, field), ePerm)
               if s.qpFields.contains(field) =>
 
@@ -455,13 +453,9 @@
                 val description = s"consume ${a.pos}: $a"
                 chunkSupporter.consume(s2, h, resource, tArgs, loss, ve, v2, description)((s3, h1, snap1, v3) => {
                   val s4 = s3.copy(partiallyConsumedHeap = Some(h1),
-<<<<<<< HEAD
-                                   constrainableARPs = s.constrainableARPs)
-                  Q(s4, oh, h1, snap1, v3)})
-=======
-                                   constrainableARPs = s.constrainableARPs, 
+                                   constrainableARPs = s.constrainableARPs,
                                    isImprecise = s3.isImprecise)
-                  /*
+                  *
                   if (s4.isImprecise) {
                     //heaprem a.k.a. .consume
                     //Q()
@@ -470,8 +464,8 @@
                   } else {
                     //create failure
                   }
-                  
-                  */
+
+                  *
                   Q(s4, h1, snap1, v3)})
               case false =>
                 createFailure(pve dueTo NegativePermission(perm), v2, s2)}))
@@ -487,7 +481,7 @@
                 val description = s"consume ${a.pos}: $a"
                 chunkSupporter.consume(s2, h, resource, tArgs, loss, ve, v2, description)((s3, h1, snap1, v3) => {
                   val s4 = s3.copy(partiallyConsumedHeap = Some(h1),
-                                   constrainableARPs = s.constrainableARPs, 
+                                   constrainableARPs = s.constrainableARPs,
                                    isImprecise = s3.isImprecise)
                   /*
                   if (s4.isImprecise) {
@@ -498,18 +492,19 @@
                   } else {
                     //create failure
                   }
-                  
+
                   */
                   Q(s4, h1, snap1, v3)})
->>>>>>> ca97942a
               case false =>
                 createFailure(pve dueTo NegativePermission(perm), v2, s2)}))
 
-
+/*
       case _: ast.InhaleExhaleExp =>
         Failure(viper.silicon.utils.consistency.createUnexpectedInhaleExhaleExpressionError(a))
-
+*/
       /* Handle wands */
+
+/*
       case wand: ast.MagicWand if s.qpMagicWands.contains(MagicWandIdentifier(wand, Verifier.program)) =>
         val bodyVars = wand.subexpressionsToEvaluate(Verifier.program)
         val formalVars = bodyVars.indices.toList.map(i => Var(Identifier(s"x$i"), v.symbolConverter.toSort(bodyVars(i).typ)))
@@ -544,7 +539,7 @@
           val description = s"consume wand $wand"
           chunkSupporter.consume(s1, h, wand, tArgs, FullPerm(), ve, v1, description)(Q)
         })
-
+*/
       case _ =>
         evalAndAssert(s, a, pve, v)((s1, t, v1) => {
           Q(s1, oh, h, t, v1)
