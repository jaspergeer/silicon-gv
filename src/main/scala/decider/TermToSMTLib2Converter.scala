/*
 * This Source Code Form is subject to the terms of the Mozilla Public
 * License, v. 2.0. If a copy of the MPL was not distributed with this
 * file, You can obtain one at http://mozilla.org/MPL/2.0/.
 */

package viper
package silicon
package decider

import org.kiama.output.PrettyPrinter
import interfaces.decider.TermConverter
import state.terms._

class TermToSMTLib2Converter extends PrettyPrinter with TermConverter[String, String, String] {
  override val defaultIndent = 2
  override val defaultWidth = 80

  lazy val uninitialized: Doc = value("<not initialized>")

  def convert(s: Sort): String = {
    super.pretty(render(s))
  }

  protected def render(sort: Sort): Doc = sort match {
    case sorts.Int => "Int"
    case sorts.Bool => "Bool"
    case sorts.Perm => "$Perm"
    case sorts.Snap => "$Snap"
    case sorts.Ref => "$Ref"
    case sorts.Seq(elementSort) => "$Seq<" <> render(elementSort) <> ">"
    case sorts.Set(elementSort) => "$Set<" <> render(elementSort) <> ">"
    case sorts.Multiset(elementSort) => "$Multiset<" <> render(elementSort) <> ">"
    case sorts.UserSort(id) => sanitizeSymbol(id)

    case a: sorts.Arrow =>
      val inStr = a.from match {
        case Seq(sorts.Unit) => ""
        case ss => ss.map(render).mkString("(", " ", ")")
      }

      inStr <+> render(a.to)

    case sorts.Unit =>
      /* Sort Unit corresponds to Scala's Unit type and is used, e.g., as the
       * domain sort of nullary functions.
       */
      ""
  }

  def convert(d: Decl): String = {
    super.pretty(render(d))
  }

  protected def render(decl: Decl): Doc = decl match {
    case SortDecl(sort: Sort) =>
      parens("declare-sort" <+> render(sort))

    case VarDecl(v: Var) =>
      parens("declare-const" <+> sanitizeSymbol(v.id) <+> render(v.sort))

    case FunctionDecl(Function(id, sort)) =>
      val idDoc = sanitizeSymbol(id)
      val inSortDoc = sort.from.map(render)
      val outSortDoc = render(sort.to)

      parens("declare-fun" <+> idDoc <+> parens(ssep(inSortDoc, space)) <+> outSortDoc)

    case SortWrapperDecl(from, to) =>
      val symbol = sortWrapperSymbol(from, to)
      val fct = FunctionDecl(Function(symbol, from :: Nil, to))

      render(fct)
  }

  def convert(t: Term): String = {
    super.pretty(render(t))
  }

  protected def render(term: Term): Doc =  term match {
    case s: Symbol => sanitizeSymbol(s.id)
    case lit: Literal => render(lit)

    case Ite(t0, t1, t2) =>
      renderNAryOp("ite", t0, t1, t2)

    case app @ Apply(f, args) =>
      val docF = render(f)

      app.funcSort.from match {
        case Seq(sorts.Unit) => docF
        case _ => parens(docF <+> ssep(args map render, space))
      }

    case FApp(f, s, tArgs) =>
      parens(sanitizeSymbol(f.id) <+> render(s) <+> ssep(tArgs map render, space))

    case Quantification(quant, vars, body, triggers) =>
      val docVars = ssep(vars map (v => parens(v.id <+> render(v.sort))), space)
      val docBody = render(body)
      val docQuant = render(quant)

      val docTriggers =
        ssep(triggers.map(trigger => ssep(trigger.p map render, space))
                     .map(d => ":pattern" <+> parens(d)),
             line)

      parens(docQuant <+> parens(docVars) <+> parens("!" <> nest(line <> docBody <> line <> docTriggers)))

    /* Booleans */

    case uop: Not => renderUnaryOp("not", uop)
    case And(ts) => renderNAryOp("and", ts: _*)
    case bop: Or => renderBinaryOp("or", bop)
    case bop: Implies => renderBinaryOp("implies", bop)
    case bop: Iff => renderBinaryOp("iff", bop)
    case bop: BuiltinEquals => renderBinaryOp("=", bop)

    case bop: CustomEquals => bop.p0.sort match {
      case _: sorts.Seq => renderBinaryOp("$Seq.equal", bop)
      case _: sorts.Set => renderBinaryOp("$Set.equal", bop)
      case _: sorts.Multiset => renderBinaryOp("$Multiset.equal", bop)
      case sort => sys.error(s"Don't know how to translate equality between symbols $sort-typed terms")
    }

    /* Arithmetic */

    case bop: Minus => renderBinaryOp("-", bop)
    case bop: Plus => renderBinaryOp("+", bop)
    case bop: Times => renderBinaryOp("*", bop)
    case bop: Div => renderBinaryOp("div", bop)
    case bop: Mod => renderBinaryOp("mod", bop)

    /* Arithmetic comparisons */

    case bop: Less => renderBinaryOp("<", bop)
    case bop: AtMost => renderBinaryOp("<=", bop)
    case bop: AtLeast => renderBinaryOp(">=", bop)
    case bop: Greater => renderBinaryOp(">", bop)

    /* Permissions */

    case FullPerm() => "$Perm.Write"
    case NoPerm() => "$Perm.No"
    case WildcardPerm(v) => render(v)
    case FractionPerm(n, d) => renderBinaryOp("/", renderAsReal(n), renderAsReal(d))
    case PermLess(t0, t1) => renderBinaryOp("<", render(t0), render(t1))
    case PermPlus(t0, t1) => renderBinaryOp("+", renderAsReal(t0), renderAsReal(t1))
    case PermMinus(t0, t1) => renderBinaryOp("-", renderAsReal(t0), renderAsReal(t1))
    case PermTimes(t0, t1) => renderBinaryOp("*", renderAsReal(t0), renderAsReal(t1))
    case IntPermTimes(t0, t1) => renderBinaryOp("*", renderAsReal(t0), renderAsReal(t1))
    case PermIntDiv(t0, t1) => renderBinaryOp("/", renderAsReal(t0), renderAsReal(t1))
    case PermMin(t0, t1) => renderBinaryOp("$Perm.min", render(t0), render(t1))
    case IsValidPermVar(v) => parens("$Perm.isValidVar" <+> render(v))
    case IsReadPermVar(v, ub) => parens("$Perm.isReadVar" <+> render(v) <+> render(ub))


    /* Sequences */

    case SeqRanged(t0, t1) => renderBinaryOp("$Seq.range", render(t0), render(t1))
    case SeqSingleton(t0) => parens("$Seq.singleton" <+> render(t0))
    case bop: SeqAppend => renderBinaryOp("$Seq.append", bop)
    case uop: SeqLength => renderUnaryOp("$Seq.length", uop)
    case bop: SeqAt => renderBinaryOp("$Seq.index", bop)
    case bop: SeqTake => renderBinaryOp("$Seq.take", bop)
    case bop: SeqDrop => renderBinaryOp("$Seq.drop", bop)
    case bop: SeqIn => renderBinaryOp("$Seq.contains", bop)
    case SeqUpdate(t0, t1, t2) => renderNAryOp("$Seq.update", t0, t1, t2)

    /* Sets */

    case SingletonSet(t0) => parens("$Set.singleton " <+> render(t0))
    case bop: SetAdd => renderBinaryOp("$Set.unionone", bop)
    case uop: SetCardinality => renderUnaryOp("$Set.card", uop)
    case bop: SetDifference => renderBinaryOp("$Set.difference", bop)
    case bop: SetIntersection => renderBinaryOp("$Set.intersection", bop)
    case bop: SetUnion => renderBinaryOp("$Set.union", bop)
    case bop: SetIn =>
      renderBinaryOp("$Set.in", bop)
//      val expandedTerm = SetSubset(SingletonSet(bop.p0), bop.p1)
//      render(expandedTerm)
//      renderBinaryOp("$Map.select", render(bop.p1), render(bop.p0))
    case bop: SetSubset => renderBinaryOp("$Set.subset", bop)
    case bop: SetDisjoint => renderBinaryOp("$Set.disjoint", bop)

    /* Multisets */

    case SingletonMultiset(t0) => parens("$Multiset.singleton" <+> render(t0))
    case bop: MultisetAdd => renderBinaryOp("$Multiset.unionone", bop)
    case uop: MultisetCardinality => renderUnaryOp("$Multiset.card", uop)
    case bop: MultisetDifference => renderBinaryOp("$Multiset.difference", bop)
    case bop: MultisetIntersection => renderBinaryOp("$Multiset.intersection", bop)
    case bop: MultisetUnion => renderBinaryOp("$Multiset.union", bop)
    case MultisetIn(t0, t1) => renderBinaryOp(">", renderBinaryOp("$Multiset.count", render(t1), render(t0)), "0")
    case bop: MultisetSubset => renderBinaryOp("$Multiset.subset", bop)
    case bop: MultisetCount => renderBinaryOp("$Multiset.count", bop)

    /* Domains */

    case DomainFApp(f, ts) =>
      val docArgs = ssep(ts map render, space)
      val docId = sanitizeSymbol(f.id)

      if (ts.isEmpty) docId
      else parens(docId <+> docArgs)

    /* Other terms */

    case First(t) => parens("$Snap.first" <+> render(t))
    case Second(t) => parens("$Snap.second" <+> render(t))

    case bop: Combine =>
      renderBinaryOp("$Snap.combine", bop)

    case SortWrapper(t, to) =>
      parens(sortWrapperSymbol(t.sort, to) <+> render(t))

    case Distinct(symbols) =>
      parens("distinct" <+> ssep(symbols.toSeq map render, space))

<<<<<<< HEAD
    case _: MagicWandChunkTerm =>
      sys.error(s"Unexpected term $term cannot be translated to SMTLib code")
=======
    case Let(x, t, body) =>
      parens("let" <+> parens(parens(render(x) <+> render(t))) <+> render(body))
>>>>>>> 5e5080ce
  }

  @inline
  protected def renderUnaryOp(op: String, t: UnaryOp[Term]) =
    parens(op <> nest(group(line <> render(t.p))))

  @inline
  protected def renderUnaryOp(op: String, doc: Doc) =
    parens(op <> nest(group(line <> doc)))

  @inline
  protected def renderBinaryOp(op: String, t: BinaryOp[Term]) =
    parens(op <> nest(group(line <> render(t.p0) <> line <> render(t.p1))))

  @inline
  protected def renderBinaryOp(op: String, left: Doc, right: Doc) =
    parens(op <> nest(group(line <> left <> line <> right)))

  @inline
  protected def renderNAryOp(op: String, terms: Term*) =
    parens(op <> nest(group(line <> ssep(terms map render, line))))

  protected def render(q: Quantifier): Doc = q match {
    case Forall => "forall"
    case Exists => "exists"
  }

  protected def render(literal: Literal): Doc = literal match {
    case IntLiteral(n) =>
      if (n >= 0) n.toString()
      else parens("- 0" <+> value(-n))

    case Unit => "$Snap.unit"
    case True() => "true"
    case False() => "false"
    case Null() => "$Ref.null"
    case SeqNil(elementSort) => "$Seq.empty<" <> render(elementSort) <> ">"
    case EmptySet(elementSort) => "$Set.empty<" <> render(elementSort) <> ">"
    case EmptyMultiset(elementSort) => "$Multiset.empty<" <> render(elementSort) <> ">"
  }

  protected def renderAsReal(t: Term): Doc =
    if (t.sort == sorts.Int)
      parens("to_real" <+> render(t))
    else
      render(t)

  protected def sortWrapperSymbol(from: Sort, to: Sort): String =
    s"$$SortWrappers.${convert(from)}To${convert(to)}"

  def sanitizeSymbol(str: String) =
    str.replace('#', '_')
       .replace("τ", "$tau")
       .replace('[', '<')
       .replace(']', '>')
       .replace("::", ".")
       .replace(',', '~')
       .replace(" ", "")
}<|MERGE_RESOLUTION|>--- conflicted
+++ resolved
@@ -218,13 +218,11 @@
     case Distinct(symbols) =>
       parens("distinct" <+> ssep(symbols.toSeq map render, space))
 
-<<<<<<< HEAD
+    case Let(x, t, body) =>
+      parens("let" <+> parens(parens(render(x) <+> render(t))) <+> render(body))
+
     case _: MagicWandChunkTerm =>
       sys.error(s"Unexpected term $term cannot be translated to SMTLib code")
-=======
-    case Let(x, t, body) =>
-      parens("let" <+> parens(parens(render(x) <+> render(t))) <+> render(body))
->>>>>>> 5e5080ce
   }
 
   @inline
