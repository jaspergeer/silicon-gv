package semper
package silicon
package decider

import scala.util.Properties.envOrNone
import com.weiglewilczek.slf4s.Logging
import sil.verifier.DependencyNotFoundError
import interfaces.decider.{Decider, Prover, Unsat}
import semper.silicon.interfaces.state.{ChunkIdentifier, Store, Heap, PathConditions, State, PathConditionsFactory,
    Chunk}
import interfaces.reporting.Context
import semper.silicon.state.{DirectChunk, SymbolConvert}
import state.terms._
import reporting.Bookkeeper
import silicon.utils.notNothing._
import silicon.state.terms.utils.BigAnd

class DefaultDecider[ST <: Store[ST],
                     H <: Heap[H],
                     PC <: PathConditions[PC],
                     S <: State[ST, H, S],
                     C <: Context[C, ST, H, S]]
		extends Decider[DefaultFractionalPermissions, ST, H, PC, S, C]
		   with Logging {

  private type P = DefaultFractionalPermissions

	private var z3: Z3ProverStdIO = null

  private var pathConditionsFactory: PathConditionsFactory[PC] = null
  private var config: Config = null
  private var bookkeeper: Bookkeeper = null
	private var pathConditions: PC = null.asInstanceOf[PC]
	private var symbolConverter: SymbolConvert = null
//	private var performSmokeChecks: Boolean = false

  private sealed trait State

  private object State {
    case object Created extends State
    case object Initialised extends State
    case object Started extends State
    case object Erroneous extends State
  }

  private var state: State = State.Created

  @inline
  def prover: Prover = z3

  @inline
  def π = pathConditions.values

  def init(pathConditionsFactory: PathConditionsFactory[PC],
           config: Config,
           bookkeeper: Bookkeeper) {

    this.pathConditionsFactory = pathConditionsFactory
    this.config = config
    this.bookkeeper = bookkeeper

    this.state = State.Initialised
  }

  def start(): Option[DependencyNotFoundError] = {
    state match {
      case State.Initialised => /* OK */
      case State.Created => sys.error("DefaultDecider hasn't been initialised yet, call init() first.")
      case State.Started => sys.error("DefaultDecider has already been started.")
      case State.Erroneous => sys.error("DefaultDecider is in an erroneous state and cannot be started.")
    }

    state = State.Started

    try {
      z3 = new Z3ProverStdIO(z3Exe, config.effectiveZ3LogFile, bookkeeper)
    } catch {
      case e: java.io.IOException if e.getMessage.startsWith("Cannot run program") =>
        state = State.Erroneous
        return Some(DependencyNotFoundError("Z3 could not be started. " + e.getMessage))
    }

    val z3Version = z3.z3Version()
    logger.info(s"Using Z3 $z3Version located at $z3Exe")

    if (z3Version != Silicon.expectedZ3Version)
      logger.warn(s"Expected Z3 version ${Silicon.expectedZ3Version} but found $z3Version")

    pathConditions = pathConditionsFactory.Π()
    symbolConverter = new silicon.state.DefaultSymbolConvert()
//    performSmokeChecks = config.performSmokeChecks

//    pushPreamble()

    None
  }

  private lazy val z3Exe: String = {
    val isWindows = System.getProperty("os.name").toLowerCase.startsWith("windows")

    config.z3Exe.get.getOrElse(envOrNone(Silicon.z3ExeEnvironmentVariable)
                                        .getOrElse("z3" + (if (isWindows) ".exe" else "")))
  }

//	def enableSmokeChecks(enable: Boolean) {
//    performSmokeChecks = enable
//  }
//
	def checkSmoke = prover.check() == Unsat

//  lazy val paLog =
//    common.io.PrintWriter(new java.io.File(config.tempDirectory(), "perm-asserts.txt"))
//
//  lazy val proverAssertionTimingsLog =
//    common.io.PrintWriter(new java.io.File(config.tempDirectory(), "z3timings.txt"))

  def stop() {
    if (prover != null) prover.stop()
  }

  def pushScope() {
    pathConditions.pushScope()
    z3.push()
  }

  def popScope() {
    z3.pop()
    pathConditions.popScope()
  }

  def inScope[R](block: => R): R = {
    pushScope()
    val r: R = block
    popScope()

    r
  }

	def assert(t: Term) = assert(t, null)

	def assert(t: Term, logSink: java.io.PrintWriter = null) = {
		val asserted = isKnownToBeTrue(t)

		asserted /*|| π.exists(_ == t)*/ || proverAssert(t, logSink)
	}

  /* WARNING: Blocking trivial equalities might hinder axiom triggering. */
  private def isKnownToBeTrue(t: Term) = t match {
    case True() => true
    case eq: Eq => eq.p0 == eq.p1
    case _ if π contains t => true
    case _ => false
  }

  private def proverAssert(t: Term, logSink: java.io.PrintWriter = null) = {
    if (logSink != null)
      logSink.println(t)

//    val startTime = System.currentTimeMillis()
    val result = prover.assert(t)
//    val endTime = System.currentTimeMillis()
//    proverAssertionTimingsLog.println("%08d\t%s".format(endTime - startTime, t))

    result
  }

  /* ATTENTION: Caching the values of permission expression assertions is only
   * sound as long as the value does not change over time, i.e., by adding new
   * assumptions. This is not at all guaranteed for arbitrary assertions, but
   * for permission expressions it should be fine since - I think - they are fully
   * determined up front, that is, we never learn anything new about permission
   * variables such as methodRd etc, or permissions expressions in general.
   *
   * HOWEVER: We must make sure that the cache is reset after each branch
   * or method! I'll deactivate the cache for now, it has not been benchmarked
   * anyway.
   */
//  private val permAssertCache = scala.collection.mutable.Map[Term, Boolean]()

  def permAssert(t: Term) = {
//    if (permAssertCache.contains(t)) {
//      permAssertCache(t)
//    } else {
      val r = assert(t, /*paLog*/null)
      // permAssertCache.update(t, r)
      r
//    }
  }

  /* Is perm as permissive as other?
   * As in "Is what we hold at least as permissive as what is required?".
   */
  def isAsPermissive(perm: P, other: P) = (
       perm == other
    || permAssert(Or(perm === other, other < perm)))

	def assertReadAccess(perm: P) = {
//    prover.logComment("[assertReadAccess]")
//    prover.logComment("perm.combined = " + perm.combined)
    perm match {
//      case PermissionsTuple(_: ConcretePerm, _) => true
      case FullPerm() => true
      case NoPerm() => false
      case _ =>
//        prover.logComment("*** " + (NoPerm() < perm.combined) + " ***")
        permAssert(NoPerm() < perm)
    }
  }

	def assertNoAccess(perm: P) = perm match {
    case _: NoPerm => true

    /* ATTENTION: This is only sound if both plus operands and the left minus
     *            operand are positive!
     * */
    case  _: PermPlus
        | PermMinus(_, _: WildcardPerm) => false

    case _ => permAssert(Or(perm === NoPerm(), perm < NoPerm()))
  }

	def assertWriteAccess(perm: P) = perm match {
    case _: FullPerm => true
    case _: NoPerm => false
    case _ => permAssert(Or(perm === FullPerm(), FullPerm() < perm))
  }

	def assertReadAccess(h: H, id: ChunkIdentifier): Boolean =
    getChunk[DirectChunk](h, id).exists(ch => assertReadAccess(ch.perm))

	def assertWriteAccess(h: H, id: ChunkIdentifier): Boolean =
    getChunk[DirectChunk](h, id).exists(ch => assertWriteAccess(ch.perm))

	def isPositive(perm: P, strict: Boolean = true) = perm match {
    case  _: FullPerm
        | _: WildcardPerm => true

    case _ =>
      if (strict) permAssert(NoPerm() < perm)
      else isAsPermissive(perm, NoPerm())
  }

//	def isValidFraction(perm: P, permSrc: ast.Expression) =
//    if (!isNonNegativeFraction(perm))
//      Some(NonPositivePermission(permSrc))
////    else if (!assertAtMostWriteAccess(perm))
////    else if (!assert(Or(TermEq(perm, FullPerms()), perm < FullPerms())))
////      Some(FractionMightBeGT100)
//    else
//      None

//	private def prover_assume(term: Term) {
//    prover.assume(term)
//  }

  def assume(t: Term) {
    assume(Set(t))
  }

//	def assume(term: Term, c: C)(Q: C => VerificationResult) =
//		assume(Set(term), c)(Q)

	/* TODO: CRITICAL!
	 * pathConditions are used as if they are guaranteed to be mutable, e.g.
	 *   pathConditions.pushScope()
	 * instead of
	 *   pathConditions = pathConditions.pushScope()
	 * but the interface does NOT guarantee mutability!
	 */

	def assume(_terms: Set[Term]) {
    val terms = _terms filterNot isKnownToBeTrue
//		var terms: Set[Term] = _terms
//		terms = terms.filterNot(_ == True)    /* Remove True() */
//		terms = terms.filterNot(π contains _) /* Remove known assumptions */

		if (!terms.isEmpty) {
//      pushScope()

//      if (performSmokeChecks)
//        sys.error("Not yet implemented: smoke checks.")
//      else
        assumeWithoutSmokeChecks(terms)

//      popScope()
		}
	}

	private def assumeWithoutSmokeChecks(terms: Set[Term]) = {
//    val terms = _terms filterNot isRedundantAssumption

		terms foreach pathConditions.push
			/* Add terms to Syxc-managed path conditions */
		terms foreach prover.assume // prover_assume
			/* Add terms to the prover's assumptions */
		None
	}

//	private def assumeWithSmokeChecks(_terms: Set[Term], c: C) = {
//		var r: Option[VerificationResult] = None
//    val terms = _terms.filterNot(isTrivialTerm)
//		val it = terms.iterator
//
//		while (r == None && it.hasNext) {
//			val t = it.next()
//
//			pathConditions.push(t)
//			prover_assume(t)
//
//			if (checkSmoke) {
//				val warning = Warning(SmokeDetected withDetails(t) at t.srcPos, c)
//				logger.error("\n" + warning.message.format)
//				logger.error("srcNode = " + t.srcNode)
//				logger.error("srcPos = " + t.srcPos + "\n")
//				// logger.error("π = " + π)
//				r = Some(warning)
//			}
//		}
//
//		r
//	}

//	def emitFunctionDeclaration(f: ast.Function) {
//    prover.declare(f)
//  }
//
//  def emit(str: String)

  def fresh(s: Sort) = prover_fresh("$t", s)
  def fresh(id: String, s: Sort) = prover_fresh(id, s)
  def fresh(v: ast.Variable) = prover_fresh(v.name, symbolConverter.toSort(v.typ))

  private def prover_fresh(id: String, s: Sort) = {
    bookkeeper.freshSymbols += 1

    val v = prover.fresh(id, s)

    if (s == sorts.Perm) assume(IsValidPermVar(v))

    v
  }

//  class WithIsA[A](o: A) {
//    def isA[B: Manifest] = manifest[B].erasure.isInstance(o)
//  }
//
//  implicit def any2WithIsA(o: Any): WithIsA[Any] = new WithIsA(o)

	def getChunk[CH <: Chunk: NotNothing: Manifest](h: H, id: ChunkIdentifier): Option[CH] =
//    getChunk(h.values collect {case c if c.isA[CH] && c.id == id => c.asInstanceOf[CH]}, rcvr)
  		getChunk(
        h.values collect {case ch if manifest[CH].runtimeClass.isInstance(ch) && ch.name == id.name =>
                            ch.asInstanceOf[CH]},
        id)


	/* The difference between caching and not caching runs in terms of the number
	 * of prover assertions seems to be marginal and probably is not worth
	 * the overhead.
	 *  - chalice/iterator 1144 vs 1147
	 *  - chalice/iterator2 88 vs 75
	 *  - syxc/linked_list 314 vs 314
	 *  - chalice/producer-consumer 116 vs 114
	 *  - chalice/dining-philosophers 151 vs 151
	 */

	/* ATTENTION:
	 *
	 * Caching does currently not work in all cases!
	 * Problems occur when executing if-statements, specifically when
	 * executing the else-branch after backtracking from the if-branch.
	 *
	 * The problem is as follows:
	 *  - let cache c after if-branch be such that c(t') == t, because
	 *    while executing the if-branch t == t' in π and t.x -> tx in h
	 *  - while executing the else-branch t == t' is NOT in π and t'.x -> tx is in h
	 *    if c has not been reset, finding t'.x in h will fail since c(t') == t
	 *    but t.x is not in h
	 *
	 * Solution: Cache entries must also be pushed/popped
	 */

	// private var cache: Map[Term, Term] = Map()

	/* Caching version */
	// private def getChunk[C <: Chunk](h: H, chunks: Iterable[C], rcvr: Term) = {
		// val result = findChunk(h, chunks, cache.getOrElse(rcvr, rcvr))
		// if (result.isDefined) cache = cache.updated(rcvr, result.get.rcvr)
		// result
	// }

	/* Non-caching version */
	private def getChunk[CH <: Chunk: NotNothing](chunks: Iterable[CH], id: ChunkIdentifier): Option[CH] =
		findChunk(chunks, id)

	private def findChunk[CH <: Chunk: NotNothing](chunks: Iterable[CH], id: ChunkIdentifier) = (
					 findChunkLiterally(chunks, id)
		orElse findChunkWithProver(chunks, id))

	private def findChunkLiterally[CH <: Chunk: NotNothing](chunks: Iterable[CH], id: ChunkIdentifier) =
		chunks find (ch => ch.args == id.args)

//  lazy val fcwpLog =
//    common.io.PrintWriter(new java.io.File(config.tempDirectory(), "findChunkWithProver.txt"))

    /**
     * Tries to find out if we know that for some chunk the receiver is the receiver we are looking for
     */
	private def findChunkWithProver[CH <: Chunk: NotNothing](chunks: Iterable[CH], id: ChunkIdentifier): Option[CH] = {
<<<<<<< HEAD
    import silicon.state.terms.utils.BigAnd
//    fcwpLog.println(id)

    var chunk: Option[CH] = None

    id match {
      case mwchid: silicon.state.MagicWandChunk[H] =>
        chunk = chunks find {ch =>
          val t = BigAnd(ch.args zip id.args map (x => x._1 === x._2))
          assert(t)
        }
      case _ =>
        chunk = chunks find (ch => assert(BigAnd(ch.args zip id.args map (x => x._1 === x._2))))
    }
=======
    fcwpLog.println(id)
		// prover.logComment("Chunk lookup ...")
		// prover.enableLoggingComments(false)
		val chunk = chunks find (ch => assert(BigAnd(ch.args zip id.args map (x => x._1 === x._2))))
		// prover.enableLoggingComments(true)
>>>>>>> 0fcdceff

		chunk
	}

  def getStatistics = prover.getStatistics
}<|MERGE_RESOLUTION|>--- conflicted
+++ resolved
@@ -407,8 +407,6 @@
      * Tries to find out if we know that for some chunk the receiver is the receiver we are looking for
      */
 	private def findChunkWithProver[CH <: Chunk: NotNothing](chunks: Iterable[CH], id: ChunkIdentifier): Option[CH] = {
-<<<<<<< HEAD
-    import silicon.state.terms.utils.BigAnd
 //    fcwpLog.println(id)
 
     var chunk: Option[CH] = None
@@ -422,13 +420,6 @@
       case _ =>
         chunk = chunks find (ch => assert(BigAnd(ch.args zip id.args map (x => x._1 === x._2))))
     }
-=======
-    fcwpLog.println(id)
-		// prover.logComment("Chunk lookup ...")
-		// prover.enableLoggingComments(false)
-		val chunk = chunks find (ch => assert(BigAnd(ch.args zip id.args map (x => x._1 === x._2))))
-		// prover.enableLoggingComments(true)
->>>>>>> 0fcdceff
 
 		chunk
 	}
