--- conflicted
+++ resolved
@@ -10,39 +10,29 @@
 import com.weiglewilczek.slf4s.Logging
 import silver.verifier.errors.{IfFailed, InhaleFailed, LoopInvariantNotPreserved,
     LoopInvariantNotEstablished, WhileFailed, AssignmentFailed, ExhaleFailed, PreconditionInCallFalse, FoldFailed,
-<<<<<<< HEAD
     UnfoldFailed, AssertFailed, PackageFailed, ApplyFailed, LetWandFailed}
 import silver.verifier.reasons.{NonPositivePermission, ReceiverNull, AssertionFalse, MagicWandChunkNotFound,
     NamedMagicWandChunkNotFound}
-=======
-    UnfoldFailed, AssertFailed}
-import silver.verifier.reasons.{NonPositivePermission, ReceiverNull, AssertionFalse}
->>>>>>> 3dfcf68a
 import interfaces.{Executor, Evaluator, Producer, Consumer, VerificationResult, Failure, Success}
 import interfaces.decider.Decider
 import interfaces.state.{Store, Heap, PathConditions, State, StateFactory, StateFormatter, HeapCompressor, Chunk}
 import interfaces.state.factoryUtils.Ø
 import state.terms._
-<<<<<<< HEAD
 import viper.silicon.state._
 import reporting.DefaultContext
-=======
-import state.{PredicateChunkIdentifier, FieldChunkIdentifier, DirectFieldChunk, DirectPredicateChunk, SymbolConvert,
-    DirectChunk, NestedFieldChunk, NestedPredicateChunk, DefaultContext}
->>>>>>> 3dfcf68a
 import state.terms.perms.IsPositive
 
 trait DefaultExecutor[ST <: Store[ST],
                       H <: Heap[H],
 											PC <: PathConditions[PC],
                       S <: State[ST, H, S]]
-		extends Executor[ast.CFGBlock, ST, H, S, DefaultContext[H]]
-		{ this: Logging with Evaluator[DefaultFractionalPermissions, ST, H, S, DefaultContext[H]]
-									  with Consumer[DefaultFractionalPermissions, Chunk, ST, H, S, DefaultContext[H]]
-									  with Producer[DefaultFractionalPermissions, ST, H, S, DefaultContext[H]]
-									  with Brancher[ST, H, S, DefaultContext[H]] =>
-
-  private type C = DefaultContext[H]
+		extends Executor[ast.CFGBlock, ST, H, S, DefaultContext]
+		{ this: Logging with Evaluator[DefaultFractionalPermissions, ST, H, S, DefaultContext]
+									  with Consumer[DefaultFractionalPermissions, DirectChunk, ST, H, S, DefaultContext]
+									  with Producer[DefaultFractionalPermissions, ST, H, S, DefaultContext]
+									  with Brancher[ST, H, S, DefaultContext] =>
+
+  private type C = DefaultContext
   private type P = DefaultFractionalPermissions
 
   protected implicit val manifestH: Manifest[H]
