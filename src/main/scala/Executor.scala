--- conflicted
+++ resolved
@@ -10,20 +10,16 @@
 import com.weiglewilczek.slf4s.Logging
 import silver.verifier.errors.{IfFailed, InhaleFailed, LoopInvariantNotPreserved,
     LoopInvariantNotEstablished, WhileFailed, AssignmentFailed, ExhaleFailed, PreconditionInCallFalse, FoldFailed,
-<<<<<<< HEAD
     UnfoldFailed, AssertFailed, PackageFailed, ApplyFailed, LetWandFailed}
-import silver.verifier.reasons.{NonPositivePermission, ReceiverNull, AssertionFalse, MagicWandChunkNotFound,
+import silver.verifier.reasons.{NegativePermission, ReceiverNull, AssertionFalse, MagicWandChunkNotFound,
     NamedMagicWandChunkNotFound}
-=======
-    UnfoldFailed, AssertFailed}
-import silver.verifier.reasons.{NegativePermission, ReceiverNull, AssertionFalse}
->>>>>>> d7c2cb00
 import interfaces.{Executor, Evaluator, Producer, Consumer, VerificationResult, Failure, Success}
 import interfaces.decider.Decider
 import interfaces.state.{Store, Heap, PathConditions, State, StateFactory, StateFormatter, HeapCompressor, Chunk}
 import interfaces.state.factoryUtils.Ø
 import state.terms._
-import viper.silicon.state._
+import state.{PredicateChunkIdentifier, FieldChunkIdentifier, DirectFieldChunk, DirectPredicateChunk, SymbolConvert,
+    DirectChunk, NestedFieldChunk, NestedPredicateChunk, DefaultContext}
 import state.terms.perms.IsPositive
 import supporters.MagicWandSupporter
 
@@ -31,31 +27,18 @@
                       H <: Heap[H],
 											PC <: PathConditions[PC],
                       S <: State[ST, H, S]]
-<<<<<<< HEAD
 		extends Executor[ast.CFGBlock, ST, H, S, DefaultContext[H]]
-		{ this: Logging with Evaluator[DefaultFractionalPermissions, ST, H, S, DefaultContext[H]]
-									  with Consumer[DefaultFractionalPermissions, Chunk, ST, H, S, DefaultContext[H]]
-									  with Producer[DefaultFractionalPermissions, ST, H, S, DefaultContext[H]]
+		{ this: Logging with Evaluator[ST, H, S, DefaultContext[H]]
+									  with Consumer[Chunk, ST, H, S, DefaultContext[H]]
+									  with Producer[ST, H, S, DefaultContext[H]]
 									  with Brancher[ST, H, S, DefaultContext[H]]
                     with MagicWandSupporter[ST, H, PC, S] =>
 
   private type C = DefaultContext[H]
-  private type P = DefaultFractionalPermissions
 
   protected implicit val manifestH: Manifest[H]
 
-	protected val decider: Decider[P, ST, H, PC, S, C]
-=======
-		extends Executor[ast.CFGBlock, ST, H, S, DefaultContext]
-		{ this: Logging with Evaluator[ST, H, S, DefaultContext]
-									  with Consumer[DirectChunk, ST, H, S, DefaultContext]
-									  with Producer[ST, H, S, DefaultContext]
-									  with Brancher[ST, H, S, DefaultContext] =>
-
-  private type C = DefaultContext
-
 	protected val decider: Decider[ST, H, PC, S, C]
->>>>>>> d7c2cb00
 	import decider.{fresh, assume, inScope}
 
 	protected val stateFactory: StateFactory[ST, H, S]
@@ -371,15 +354,10 @@
                      *
                      */
                     val id = PredicateChunkIdentifier(predicate.name, tArgs)
-<<<<<<< HEAD
                     val (h, t, tPerm1) = decider.getChunk[DirectPredicateChunk](σ, σ1.h, id, c3) match {
-                      case Some(pc) => (σ1.h - pc, pc.snap.convert(sorts.Snap) === snap.convert(sorts.Snap), pc.perm + tPerm)
-=======
-                    val (h, t, tPerm1) = decider.getChunk[DirectPredicateChunk](σ, σ1.h, id) match {
                       case Some(pc) => (σ1.h - pc,
                                         pc.snap.convert(sorts.Snap) === snap.convert(sorts.Snap),
                                         PermPlus(pc.perm, tPerm))
->>>>>>> d7c2cb00
                       case None => (σ1.h, True(), tPerm)}
                     assume(t)
                     val h1 = h + DirectPredicateChunk(predicate.name, tArgs, snap, tPerm1, ncs) + H(ncs)
