/*
 * This Source Code Form is subject to the terms of the Mozilla Public
 * License, v. 2.0. If a copy of the MPL was not distributed with this
 * file, You can obtain one at http://mozilla.org/MPL/2.0/.
 */

package viper
package silicon
package reporting

import interfaces.state.{Store, Heap, State}
<<<<<<< HEAD
import interfaces.reporting.{Context, Branch, BranchingStep}
=======
import interfaces.reporting.Context
>>>>>>> e9d3b57c
import state.terms.Term

/* TODO: Use MultiSet[Member] instead of List[Member] */
case class DefaultContext(program: ast.Program,
                          visited: List[ast.Member] = Nil,
<<<<<<< HEAD
                          constrainableARPs: Set[Term] = Set(),
                          reserveHeaps: Stack[H] = Nil,
                          exhaleExt: Boolean = false,
//                          poldHeap: Option[H] = None,  /* Used to interpret e in PackageOld(e) */
                          lhsHeap: Option[H] = None, /* Used to interpret e in ApplyOld(e) */
                          additionalEvalHeap: Option[H] = None
//                          footprintHeap: Option[H] = None,
                          /*reinterpretWand: Boolean = true*/)
    extends Context[DefaultContext[ST, H, S], ST, H, S] {

  assert(!exhaleExt || reserveHeaps.size >= 3, "Invariant exhaleExt ==> reserveHeaps.size >= 3 violated")

  def replaceCurrentBranch(currentBranch: Branch[ST, H, S]): DefaultContext[ST, H, S] =
    copy(currentBranch = currentBranch)
=======
                          constrainableARPs: Set[Term] = Set())
    extends Context[DefaultContext] {
>>>>>>> e9d3b57c

  def incCycleCounter(m: ast.Member) = copy(visited = m :: visited)

  def decCycleCounter(m: ast.Member) = {
    require(visited.contains(m))

    val (ms, others) = visited.partition(_ == m)
    copy(visited = ms.tail ::: others)
  }

  def cycles(m: ast.Member) = visited.count(_ == m)

  def setConstrainable(arps: Seq[Term], constrainable: Boolean) = {
    val newConstrainableARPs =
      if (constrainable) constrainableARPs ++ arps
      else constrainableARPs -- arps

    copy(constrainableARPs = newConstrainableARPs)
  }
}<|MERGE_RESOLUTION|>--- conflicted
+++ resolved
@@ -9,17 +9,12 @@
 package reporting
 
 import interfaces.state.{Store, Heap, State}
-<<<<<<< HEAD
-import interfaces.reporting.{Context, Branch, BranchingStep}
-=======
 import interfaces.reporting.Context
->>>>>>> e9d3b57c
 import state.terms.Term
 
 /* TODO: Use MultiSet[Member] instead of List[Member] */
 case class DefaultContext(program: ast.Program,
                           visited: List[ast.Member] = Nil,
-<<<<<<< HEAD
                           constrainableARPs: Set[Term] = Set(),
                           reserveHeaps: Stack[H] = Nil,
                           exhaleExt: Boolean = false,
@@ -28,16 +23,9 @@
                           additionalEvalHeap: Option[H] = None
 //                          footprintHeap: Option[H] = None,
                           /*reinterpretWand: Boolean = true*/)
-    extends Context[DefaultContext[ST, H, S], ST, H, S] {
+    extends Context[DefaultContext] {
 
   assert(!exhaleExt || reserveHeaps.size >= 3, "Invariant exhaleExt ==> reserveHeaps.size >= 3 violated")
-
-  def replaceCurrentBranch(currentBranch: Branch[ST, H, S]): DefaultContext[ST, H, S] =
-    copy(currentBranch = currentBranch)
-=======
-                          constrainableARPs: Set[Term] = Set())
-    extends Context[DefaultContext] {
->>>>>>> e9d3b57c
 
   def incCycleCounter(m: ast.Member) = copy(visited = m :: visited)
 
