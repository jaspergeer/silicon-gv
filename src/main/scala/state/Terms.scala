package semper
package silicon
package state.terms

import ast.commonnodes
import sil.ast.utility.Visitor

/* Why not have a Term[S <: Sort]?
 * Then we cannot have optimising extractor objects anymore, because these
 * don't take type parameters. However, defining a DSL seems to only be
 * possible when Term can be parameterised ...
 * Hm, reusing e.g. Times for Ints and Perm seems to be problematic w.r.t.
 * to optimising extractor objects because the optimisations depend on the
 * sort, e.g. IntLiteral(a) * IntLiteral(b) ~~> IntLiteral(a * b),
 *            Perm(t) * FullPerm() ~~> Perm(t)
 * It would be better if we could specify dsl.Operand for different
 * Term[Sorts], along with the optimisations. Maybe some type level
 * programming can be used to have an implicit that applies the
 * optimisations, as done in the work on the type safe builder pattern.
 */

/* TODO: Sorts currently take not type parameters, will probably is necessary
 *       in order to support e.g. non-integer sequences.
 */

/* TODO: Can we use scala.FunctionN instead of UnaryOperator, BinaryOperator?
 *
 */

/*
 * Sorts
 */

sealed trait Sort

object sorts {
  object Snap extends Sort { override val toString = "Snap" }
  object Int extends Sort { override val toString = "Int" }
  object Bool extends Sort { override val toString = "Bool" }
  object Ref extends Sort { override val toString = "Ref" }
  object Perm extends Sort { override val toString = "Perm" }
  object Unit extends Sort { override val toString = "()" }

  case class Seq(elementsSort: Sort) extends Sort {
    override val toString = "Seq[%s]".format(elementsSort)
  }

  case class Set(elementsSort: Sort) extends Sort {
    override val toString = "Set[%s]".format(elementsSort)
  }

  case class Multiset(elementsSort: Sort) extends Sort {
    override val toString = "Multiset[%s]".format(elementsSort)
  }

  case class Arrow(from: Sort, to: Sort) extends Sort {
    private def decompose(a: Arrow, ss: scala.collection.immutable.Seq[Sort])
                         : (scala.collection.immutable.Seq[Sort], Sort) = {

      val ss1 =
        if (a.from == sorts.Unit) ss
        else ss :+ a.from

      a.to match {
        case a1: Arrow => decompose(a1, ss1)
        case _ => (ss1, a.to)
      }
    }

    private lazy val decomposedSorts = decompose(this, Nil)

    lazy val inSorts = decomposedSorts._1
    lazy val outSort = decomposedSorts._2

    override val toString = s"$from -> $to"
  }

  /* [SNAP-EQ] */
  case class Array(from: Sort, to: Sort) extends Sort {
    override val toString = s"$from -> $to"
  }
//  type Array = Arrow
//  val Array = Arrow

  case class UserSort(id: String) extends Sort {
    override val toString = id
  }
}

/*
 * Declarations
 */

sealed trait Decl

case class SortDecl(sort: Sort) extends Decl
case class FunctionDecl(function: Function) extends Decl
case class SortWrapperDecl(from: Sort, to: Sort) extends Decl

/*
 * Basic terms
 */

/* TODO: Should extend semper.sil.ast.Node in order to share all the
 *       visitor-related methods.
 *       To do this, Node has to be made parametric in the type of concrete
 *       Nodes that the visitors operate on. Also, the 'subnodes/subterms'
 *       function must be customizable.
 */
sealed trait Term /*extends Traversable[Term]*/ {
  def sort: Sort

  def ===(t: Term): Term = Eq(this, t)

  def !==(t: Term): Term = Not(Eq(this, t))

  def convert(to: Sort): Term = SortWrapper(this, to)

  def visit[A](f: PartialFunction[Term, A]) =
    Visitor.visit(this, state.utils.subterms)(f)

  def transform(pre: PartialFunction[Term, Term] = PartialFunction.empty)
               (recursive: Term => Boolean = !pre.isDefinedAt(_),
                post: PartialFunction[Term, Term] = PartialFunction.empty)
<<<<<<< HEAD
               : this.type =
=======
  : this.type =
>>>>>>> 0985df90

    state.utils.transform[this.type](this, pre)(recursive, post)

  def existsDefined[A](f: PartialFunction[Term, A]): Boolean =
    Visitor.existsDefined(this, state.utils.subterms, f)

  def replace(original: Term, replacement: Term) =
    this.transform{case `original` => replacement}()
}

/* Symbols */

sealed trait Symbol extends Term {
  def id: String
}

case class Var(id: String, sort: Sort) extends Symbol {
  override val toString = id
}

class Function(val id: String, val sort: sorts.Arrow) extends Symbol {
  override val hashCode = silicon.utils.generateHashCode(id, sort)

  override def equals(other: Any) =
    this.eq(other.asInstanceOf[AnyRef]) || (other match {
      case f: Function => this.id == f.id && this.sort == f.sort
      case _ => false
    })

  override val toString = s"$id: $sort"
}

object Function {
  def apply(id: String, sort: sorts.Arrow) = new Function(id, sort)

  def apply(id: String, argSorts: Seq[Sort], sort: Sort) = {
    val symbolSort =
      if (argSorts.isEmpty) sorts.Arrow(sorts.Unit, sort)
      else ((argSorts :+ sort) reduceRight sorts.Arrow).asInstanceOf[sorts.Arrow]

    new Function(id, symbolSort)
  }

  def unapply(f: Function) = Some((f.id, f.sort))
}

/* Literals */

sealed trait Literal extends Term

case object Unit extends SnapshotTerm with Literal {
  override val toString = "_"
}

case class IntLiteral(n: BigInt) extends ArithmeticTerm with Literal {
	def +(m: Int) = IntLiteral(n + m)
	def -(m: Int) = IntLiteral(n - m)
	def *(m: Int) = IntLiteral(n * m)
	def /(m: Int) = Div(this, IntLiteral(m))
	override val toString = n.toString
}

case class Null() extends Term with Literal {
  val sort = sorts.Ref
  override val toString = "Null"
}

sealed trait BooleanLiteral extends BooleanTerm with Literal {
  def value: Boolean
  override def toString = value.toString
}

case class True() extends BooleanLiteral {
  val value = true
	override val toString = "True"
}

case class False() extends BooleanLiteral {
  val value = false
  override val toString = "False"
}

/* Quantifiers */

sealed trait Quantifier

object Forall extends Quantifier { override val toString = "∀ " }
object Exists extends Quantifier { override val toString = "∃ " }

case class Trigger(ts: Seq[Term])

/* Placeholder */
case class *() extends Symbol {
  val id = "x"
  val sort = sorts.Ref

  override val toString = "*"
}

case class Quantification(q: Quantifier, vars: Seq[Var], tBody: Term, triggers: Seq[Trigger] = Seq())
    extends BooleanTerm

/* Arithmetic expression terms */

sealed abstract class ArithmeticTerm extends Term {
  val sort = sorts.Int
}

class Plus(val p0: Term, val p1: Term) extends ArithmeticTerm
		with commonnodes.Plus[Term] with commonnodes.StructuralEqualityBinaryOp[Term]

object Plus extends Function2[Term, Term, Term] {
	val Zero = IntLiteral(0)

	def apply(e0: Term, e1: Term) = (e0, e1) match {
		case (t0, Zero) => t0
		case (Zero, t1) => t1
		case (IntLiteral(n0), IntLiteral(n1)) => IntLiteral(n0 + n1)
		case _ => new Plus(e0, e1)
	}

	def unapply(t: Plus) = Some((t.p0, t.p1))
}

class Minus(val p0: Term, val p1: Term) extends ArithmeticTerm
		with commonnodes.Minus[Term] with commonnodes.StructuralEqualityBinaryOp[Term]

object Minus extends Function2[Term, Term, Term] {
	val Zero = IntLiteral(0)

	def apply(e0: Term, e1: Term) = (e0, e1) match {
		case (t0, Zero) => t0
		case (IntLiteral(n0), IntLiteral(n1)) => IntLiteral(n0 - n1)
		case (t0, t1) if t0 == t1 => Zero
		case _ => new Minus(e0, e1)
	}

	def unapply(t: Minus) = Some((t.p0, t.p1))
}

class Times(val p0: Term, val p1: Term) extends ArithmeticTerm
		with commonnodes.Times[Term] with commonnodes.StructuralEqualityBinaryOp[Term]

object Times extends Function2[Term, Term, Term] {
	val Zero = IntLiteral(0)
	val One = IntLiteral(1)

	def apply(e0: Term, e1: Term) = (e0, e1) match {
		case (t0, Zero) => Zero
		case (Zero, t1) => Zero
		case (t0, One) => t0
		case (One, t1) => t1
		case (IntLiteral(n0), IntLiteral(n1)) => IntLiteral(n0 * n1)
		case _ => new Times(e0, e1)
	}

	def unapply(t: Times) = Some((t.p0, t.p1))
}

case class Div(p0: Term, p1: Term) extends ArithmeticTerm
		with commonnodes.Div[Term]

case class Mod(p0: Term, p1: Term) extends ArithmeticTerm
		with commonnodes.Mod[Term]

/* Boolean expression terms */

sealed trait BooleanTerm extends Term { override val sort = sorts.Bool }

class Not(val p: Term) extends BooleanTerm with commonnodes.StructuralEqualityUnaryOp[Term] {
	override val op = "!"

	override val toString = p match {
		case eq: Eq => eq.p0.toString + " != " + eq.p1.toString
		case _ => super.toString
	}
}

object Not {
	def apply(e0: Term) = e0 match {
		case Not(e1) => e1
		case True() => False()
		case False() => True()
		case _ => new Not(e0)
	}

	def unapply(e: Not) = Some((e.p))
}

class Or(val p0: Term, val p1: Term) extends BooleanTerm
		with commonnodes.Or[Term] with commonnodes.StructuralEqualityBinaryOp[Term]

/* TODO: Or should be (Term, Term) => BooleanTerm, but that require a
 *       Boolean(t: Term) wrapper, because e0/e1 may just be a Var.
 *       It would be sooooo handy to be able to work with Term[Sort], but
 *       that conflicts with using extractor objects to simplify terms,
 *       since extractor objects can't be type-parameterised.
 */
object Or extends Function2[Term, Term, Term] {
	def apply(e0: Term, e1: Term) = (e0, e1) match {
		case (True(), _) | (_, True()) => True()
		case (False(), e1) => e1
		case (e0, False()) => e0
		case (e0, e1) if e0 == e1 => e0
		case _ => new Or(e0, e1)
	}

	def unapply(e: Or) = Some((e.p0, e.p1))
}

class And(val p0: Term, val p1: Term) extends BooleanTerm
		with commonnodes.And[Term] with commonnodes.StructuralEqualityBinaryOp[Term]

object And extends Function2[Term, Term, Term] {
	def apply(el: Term, er: Term) = (el, er) match {
		case (True(), e1) => e1
		case (e0, True()) => e0
		case (False(), _) | (_, False()) => False()
		case (e0, e1) if e0 == e1 => e0
    case (e0, Implies(e1, e2)) if e0 == e1 =>
      /* This case arises quite often during local evaluation of expressions. */
      new And(e0, e2)
		case _ => new And(el, er)
	}

	def unapply(e: And) = Some((e.p0, e.p1))
}

class Implies(val p0: Term, val p1: Term) extends BooleanTerm
		with commonnodes.Implies[Term] with commonnodes.StructuralEqualityBinaryOp[Term]

object Implies extends Function2[Term, Term, Term] {
	def apply(e0: Term, e1: Term): Term = (e0, e1) match {
		case (True(), e1) => e1
		case (False(), _) => True()
		case (e0, True()) => True()
		case (e0, Implies(e10, e11)) => Implies(And(e0, e10), e11)
		case (e0, e1) if e0 == e1 => True()
		case _ => new Implies(e0, e1)
	}

	def unapply(e: Implies) = Some((e.p0, e.p1))
}

class Iff(val p0: Term, val p1: Term) extends BooleanTerm
		with commonnodes.Iff[Term] with commonnodes.StructuralEqualityBinaryOp[Term]

object Iff extends Function2[Term, Term, Term] {
	def apply(e0: Term, e1: Term) = (e0, e1) match {
		case (True(), e1) => e1
		case (e0, True()) => e0
		case (e0, e1) if e0 == e1 => True()
		case _ => new Iff(e0, e1)
	}

	def unapply(e: Iff) = Some((e.p0, e.p1))
}

class Ite(val t0: Term, val t1: Term, val t2: Term) extends Term {
	assert(t0.sort == sorts.Bool && t1.sort == t2.sort, /* @elidable */
			"Ite term Ite(%s, %s, %s) is not well-sorted: %s, %s, %s"
			.format(t0, t1, t2, t0.sort, t1.sort, t2.sort))

	override val toString = "%s ? %s : %s".format(t0, t1, t2)

  override val hashCode = silicon.utils.generateHashCode(t0, t1, t2)

	override def equals(other: Any) =
		this.eq(other.asInstanceOf[AnyRef]) || (other match {
			case Ite(_t0, _t1, _t2) => t0 == _t0 && t1 == _t1 && t2 == _t2
			case _ => false
		})

  override val sort = t1.sort
}

object Ite extends Function3[Term, Term, Term, Term] {
	def apply(e0: Term, e1: Term, e2: Term) = e0 match {
		case True() => e1
		case False() => e2
    case _ if e1 == e2 => e1
		case _ => new Ite(e0, e1, e2)
	}

	def unapply(e: Ite) = Some((e.t0, e.t1, e.t2))
}

/* Comparison expression terms */

sealed trait ComparisonTerm extends BooleanTerm

case class Eq(p0: Term, p1: Term, specialize: Boolean = true) extends ComparisonTerm with commonnodes.Eq[Term] {
  assert(p0.sort == p1.sort,
         "Expected both operands to be of the same sort, but found %s (%s) and %s (%s)."
         .format(p0.sort, p0, p1.sort, p1))
}

class Less(val p0: Term, val p1: Term) extends ComparisonTerm
		with commonnodes.Less[Term] with commonnodes.StructuralEqualityBinaryOp[Term] {

  assert(p0.sort == p1.sort,
         "Expected both operands to be of the same sort, but found %s (%s) and %s (%s)."
         .format(p0.sort, p0, p1.sort, p1))
}

object Less extends /* OptimisingBinaryArithmeticOperation with */ Function2[Term, Term, Term] {
	def apply(e0: Term, e1: Term) = (e0, e1) match {
		case (IntLiteral(n0), IntLiteral(n1)) => if (n0 < n1) True() else False()
		case (t0, t1) if t0 == t1 => False()
		case _ => new Less(e0, e1)
	}

	def unapply(e: Less) = Some((e.p0, e.p1))
}

class AtMost(val p0: Term, val p1: Term) extends ComparisonTerm
		with commonnodes.AtMost[Term] with commonnodes.StructuralEqualityBinaryOp[Term]

object AtMost extends /* OptimisingBinaryArithmeticOperation with */ Function2[Term, Term, Term] {
	def apply(e0: Term, e1: Term) = (e0, e1) match {
		case (IntLiteral(n0), IntLiteral(n1)) => if (n0 <= n1) True() else False()
		case (t0, t1) if t0 == t1 => True()
		case _ => new AtMost(e0, e1)
	}

	def unapply(e: AtMost) = Some((e.p0, e.p1))
}

class Greater(val p0: Term, val p1: Term) extends ComparisonTerm
		with commonnodes.Greater[Term] with commonnodes.StructuralEqualityBinaryOp[Term]

object Greater extends /* OptimisingBinaryArithmeticOperation with */ Function2[Term, Term, Term] {
	def apply(e0: Term, e1: Term) = (e0, e1) match {
		case (IntLiteral(n0), IntLiteral(n1)) => if (n0 > n1) True() else False()
		case (t0, t1) if t0 == t1 => False()
		case _ => new Greater(e0, e1)
	}

	def unapply(e: Greater) = Some((e.p0, e.p1))
}

class AtLeast(val p0: Term, val p1: Term) extends ComparisonTerm
		with commonnodes.AtLeast[Term] with commonnodes.StructuralEqualityBinaryOp[Term]

object AtLeast extends /* OptimisingBinaryArithmeticOperation with */ Function2[Term, Term, Term] {
	def apply(e0: Term, e1: Term) = (e0, e1) match {
		case (IntLiteral(n0), IntLiteral(n1)) => if (n0 >= n1) True() else False()
		case (t0, t1) if t0 == t1 => True()
		case _ => new AtLeast(e0, e1)
	}

	def unapply(e: AtLeast) = Some((e.p0, e.p1))
}

/*
 * Permissions
 */

sealed trait FractionalPermissions[P <: FractionalPermissions[P]] extends Term {
  def +(other: P): P
  def -(other: P): P
  def *(other: P): P
  def <(other: P): BooleanTerm
  def >(other: P): BooleanTerm
}

sealed abstract class DefaultFractionalPermissions extends FractionalPermissions[DefaultFractionalPermissions] {
  val sort = sorts.Perm

  def +(other: DefaultFractionalPermissions) = PermPlus(this, other)
  def -(other: DefaultFractionalPermissions) = PermMinus(this, other)
  def *(other: DefaultFractionalPermissions) = PermTimes(this, other)
  def <(other: DefaultFractionalPermissions) = PermLess(this, other)
  def >(other: DefaultFractionalPermissions) = PermLess(other, this)
}

case class NoPerm() extends DefaultFractionalPermissions { override val toString = "Z" }
case class FullPerm() extends DefaultFractionalPermissions { override val toString = "W" }
case class FractionPerm(n: DefaultFractionalPermissions, d: DefaultFractionalPermissions) extends DefaultFractionalPermissions { override val toString = s"$n/$d" }
case class WildcardPerm(v: Var) extends DefaultFractionalPermissions { override val toString = v.toString }

case class TermPerm(t: Term) extends DefaultFractionalPermissions {
  utils.assertSort(t, "term", List(sorts.Perm, sorts.Int))

  override val toString = t.toString
}

case class IsValidPermVar(v: Var) extends BooleanTerm {
  override val toString = s"PVar($v)"
}

case class IsReadPermVar(v: Var, ub: DefaultFractionalPermissions) extends BooleanTerm {
  override val toString = s"RdVar($v, $ub)"
}

class PermTimes(val p0: DefaultFractionalPermissions, val p1: DefaultFractionalPermissions)
    extends DefaultFractionalPermissions
       with commonnodes.Times[DefaultFractionalPermissions]
       with commonnodes.StructuralEqualityBinaryOp[DefaultFractionalPermissions]

object PermTimes extends ((DefaultFractionalPermissions, DefaultFractionalPermissions) => DefaultFractionalPermissions) {
  def apply(t0: DefaultFractionalPermissions, t1: DefaultFractionalPermissions) = (t0, t1) match {
    case (FullPerm(), t) => t
    case (t, FullPerm()) => t
    case (NoPerm(), _) => NoPerm()
    case (_, NoPerm()) => NoPerm()
    case (_, _) => new PermTimes(t0, t1)
  }

  def unapply(pt: PermTimes) = Some((pt.p0, pt.p1))
}

class IntPermTimes(val p0: Term, val p1: DefaultFractionalPermissions)
    extends DefaultFractionalPermissions
       with commonnodes.Times[Term]
       with commonnodes.StructuralEqualityBinaryOp[Term]

object IntPermTimes extends ((Term, DefaultFractionalPermissions) => DefaultFractionalPermissions) {
  val One = IntLiteral(1)

  def apply(t0: Term, t1: DefaultFractionalPermissions) = (t0, t1) match {
    case (One, t) => t
    case (_, NoPerm()) => NoPerm()
    case (_, _) => new IntPermTimes(t0, t1)
  }

  def unapply(pt: IntPermTimes) = Some((pt.p0, pt.p1))
}

class PermPlus(val p0: DefaultFractionalPermissions, val p1: DefaultFractionalPermissions)
    extends DefaultFractionalPermissions
       with commonnodes.Plus[DefaultFractionalPermissions]
       with commonnodes.StructuralEqualityBinaryOp[DefaultFractionalPermissions]

object PermPlus extends ((DefaultFractionalPermissions, DefaultFractionalPermissions) => DefaultFractionalPermissions) {
  def apply(t0: DefaultFractionalPermissions, t1: DefaultFractionalPermissions) = (t0, t1) match {
    case (NoPerm(), _) => t1
    case (_, NoPerm()) => t0
    case (_, _) => new PermPlus(t0, t1)
  }

  def unapply(pp: PermPlus) = Some((pp.p0, pp.p1))
}

class PermMinus(val p0: DefaultFractionalPermissions, val p1: DefaultFractionalPermissions)
    extends DefaultFractionalPermissions
       with commonnodes.Minus[DefaultFractionalPermissions]
       with commonnodes.StructuralEqualityBinaryOp[DefaultFractionalPermissions] {

  override val toString = p1 match {
    case _: commonnodes.BinaryOp[_] => s"$p0 $op ($p1)"
    case _ => s"$p0 $op $p1"
  }
}

object PermMinus extends ((DefaultFractionalPermissions, DefaultFractionalPermissions) => DefaultFractionalPermissions) {
  def apply(t0: DefaultFractionalPermissions, t1: DefaultFractionalPermissions) = (t0, t1) match {
    case (_, NoPerm()) => t0
    case (p0, p1) if p0 == p1 => NoPerm()
    case (p0, PermMinus(p1, p2)) if p0 == p1 => p2
    case (PermPlus(p0, p1), p2) if p0 == p2 => p1
    case (PermPlus(p0, p1), p2) if p1 == p2 => p0
    case (_, _) => new PermMinus(t0, t1)
  }

  def unapply(pm: PermMinus) = Some((pm.p0, pm.p1))
}

class PermLess(val p0: DefaultFractionalPermissions, val p1: DefaultFractionalPermissions)
    extends BooleanTerm
       with commonnodes.Less[DefaultFractionalPermissions]
       with commonnodes.StructuralEqualityBinaryOp[DefaultFractionalPermissions] {

  override val toString = "(%s) < (%s)".format(p0, p1)
}

object PermLess extends ((DefaultFractionalPermissions, DefaultFractionalPermissions) => BooleanTerm) {
  def apply(t0: DefaultFractionalPermissions, t1: DefaultFractionalPermissions) = (t0, t1) match {
    case (t0, t1) if t0 == t1 => False()
    case (_, _) => new PermLess(t0, t1)
  }

  def unapply(pl: PermLess) = Some((pl.p0, pl.p1))
}

<<<<<<< HEAD
case class PermMin(p0: Term, p1: Term)
  extends DefaultFractionalPermissions
     with commonnodes.StructuralEqualityBinaryOp[Term] {

  utils.assertSort(p0, "first operand", sorts.Perm)
  utils.assertSort(p1, "second operand", sorts.Perm)

=======
case class PermMin(p0: Term, p1: Term) extends DefaultFractionalPermissions with commonnodes.BinaryOp[Term] {
  utils.assertSort(p0, "Permission 1st", sorts.Perm)
  utils.assertSort(p1, "Permission 2nd", sorts.Perm)

>>>>>>> 0985df90
  override val toString = s"min ($p0, $p1)"
}

/* Functions */

case class FApp(function: Function, snapshot: Term, tArgs: Seq[Term]) extends Term {
  utils.assertSort(snapshot, "snapshot", sorts.Snap)

  val sort = function.sort.outSort
  override val toString = s"${function.id}(${tArgs.mkString(",")};$snapshot)"
}

/* Sequences */

/* TODO: Make arguments more specific, i.e., SeqTerm instead of Term. The problem is that terms.Var can be
 *       used there, as well as terms.FApp, and probably other terms that are not SeqTerms but of sort Seq.
 *       How to deal with those?
 */

sealed trait SeqTerm extends Term {
  val elementsSort: Sort
  val sort: sorts.Seq
}

case class SeqRanged(p0: Term, p1: Term) extends SeqTerm /* with BinaryOp[Term] */ {
  utils.assertSort(p0, "first operand", sorts.Int)
  utils.assertSort(p1, "second operand", sorts.Int)

  val elementsSort = sorts.Int
  val sort = sorts.Seq(elementsSort)

  override val toString = "[%s..%s]".format(p0, p1)
}

case class SeqNil(elementsSort: Sort) extends SeqTerm with Literal {
  val sort = sorts.Seq(elementsSort)
  override val toString = "Nil"
}

case class SeqSingleton(p: Term) extends SeqTerm /* with UnaryOp[Term] */ {
  val elementsSort = p.sort
  val sort = sorts.Seq(elementsSort)

  override val toString = "[" + p + "]"
}

class SeqAppend(val p0: Term, val p1: Term) extends SeqTerm with commonnodes.StructuralEqualityBinaryOp[Term] {
  val elementsSort = p0.sort.asInstanceOf[sorts.Seq].elementsSort
  val sort = sorts.Seq(elementsSort)

  override val op = "++"
}

object SeqAppend extends ((Term, Term) => SeqTerm) {
  def apply(t0: Term, t1: Term) = {
    utils.assertSameSeqSorts(t0, t1)
    new SeqAppend(t0, t1)
  }

  def unapply(sa: SeqAppend) = Some((sa.p0, sa.p1))
}

class SeqDrop(val p0: Term, val p1: Term) extends SeqTerm with commonnodes.StructuralEqualityBinaryOp[Term] {
  val elementsSort = p0.sort.asInstanceOf[sorts.Seq].elementsSort
  val sort = sorts.Seq(elementsSort)

  override val toString = p0 + "[" + p1 + ":]"
}

object SeqDrop extends ((Term, Term) => SeqTerm) {
  def apply(t0: Term, t1: Term) = {
    utils.assertSort(t0, "first operand", "Seq", _.isInstanceOf[sorts.Seq])
    utils.assertSort(t1, "second operand", sorts.Int)
    new SeqDrop(t0, t1)
  }

  def unapply(sd: SeqDrop) = Some((sd.p0, sd.p1))
}

class SeqTake(val p0: Term, val p1: Term) extends SeqTerm with commonnodes.StructuralEqualityBinaryOp[Term] {
  val elementsSort = p0.sort.asInstanceOf[sorts.Seq].elementsSort
  val sort = sorts.Seq(elementsSort)

  override val toString = p0 + "[:" + p1 + "]"
}

object SeqTake extends ((Term, Term) => SeqTerm) {
  def apply(t0: Term, t1: Term) = {
    utils.assertSort(t0, "first operand", "Seq", _.isInstanceOf[sorts.Seq])
    utils.assertSort(t1, "second operand", sorts.Int)
    new SeqTake(t0, t1)
  }

  def unapply(st: SeqTake) = Some((st.p0, st.p1))
}

class SeqLength(val p: Term) extends Term with commonnodes.StructuralEqualityUnaryOp[Term] {
  val sort = sorts.Int
  override val toString = "|" + p + "|"
}

object SeqLength {
  def apply(t: Term) = {
    utils.assertSort(t, "term", "Seq", _.isInstanceOf[sorts.Seq])
    new SeqLength(t)
  }

  def unapply(sl: SeqLength) = Some((sl.p))
}

class SeqAt(val p0: Term, val p1: Term) extends Term with commonnodes.StructuralEqualityBinaryOp[Term] {
  val sort = p0.sort.asInstanceOf[sorts.Seq].elementsSort

  override val toString = p0 + "[" + p1 + "]"
}

object SeqAt extends ((Term, Term) => Term) {
  def apply(t0: Term, t1: Term) = {
    utils.assertSort(t0, "first operand", "Seq", _.isInstanceOf[sorts.Seq])
    utils.assertSort(t1, "second operand", sorts.Int)
    new SeqAt(t0, t1)
  }

  def unapply(sa: SeqAt) = Some((sa.p0, sa.p1))
}

class SeqIn(val p0: Term, val p1: Term) extends BooleanTerm with commonnodes.StructuralEqualityBinaryOp[Term] {
  override val toString = "%s in %s".format(p1, p0)
}

object SeqIn extends ((Term, Term) => BooleanTerm) {
  def apply(t0: Term, t1: Term) = {
    utils.assertSort(t0, "first operand", "Seq", _.isInstanceOf[sorts.Seq])
    utils.assertSort(t1, "second operand", t0.sort.asInstanceOf[sorts.Seq].elementsSort)
    new SeqIn(t0, t1)
  }

  def unapply(si: SeqIn) = Some((si.p0, si.p1))
}

class SeqUpdate(val t0: Term, val t1: Term, val t2: Term) extends SeqTerm {
  val sort = t0.sort.asInstanceOf[sorts.Seq]
  val elementsSort = sort.elementsSort

  override def equals(other: Any) =
    this.eq(other.asInstanceOf[AnyRef]) || (other match {
      case su: SeqUpdate if su.getClass.eq(this.getClass) => t0 == su.t0 && t1 == su.t1 && t2 == su.t2
      case _ => false
    })

  override def hashCode(): Int = silicon.utils.generateHashCode(t0, t1, t2)

  override val toString = s"$t0[$t1] := $t2".format(t0, t1, t2)
}

object SeqUpdate extends ((Term, Term, Term) => SeqTerm) {
  def apply(t0: Term, t1: Term, t2: Term) = {
    utils.assertSort(t0, "first operand", "Seq", _.isInstanceOf[sorts.Seq])
    utils.assertSort(t1, "second operand", sorts.Int)
    utils.assertSort(t2, "third operand", t0.sort.asInstanceOf[sorts.Seq].elementsSort)

    new SeqUpdate(t0, t1, t2)
  }

  def unapply(su: SeqUpdate) = Some((su.t0, su.t1, su.t2))
}

/* Sets */

sealed trait SetTerm extends Term {
  val elementsSort: Sort
  val sort: sorts.Set
}

sealed trait BinarySetOp extends SetTerm with commonnodes.StructuralEqualityBinaryOp[Term] {
  val elementsSort = p0.sort.asInstanceOf[sorts.Set].elementsSort
  val sort = sorts.Set(elementsSort)
}

case class EmptySet(elementsSort: Sort) extends SetTerm with Literal {
  val sort = sorts.Set(elementsSort)
  override val toString = "Ø"
}

case class SingletonSet(p: Term) extends SetTerm /* with UnaryOp[Term] */ {
  val elementsSort = p.sort
  val sort = sorts.Set(elementsSort)

  override val toString = "{" + p + "}"
}

class SetAdd(val p0: Term, val p1: Term) extends SetTerm with commonnodes.StructuralEqualityBinaryOp[Term] {
  val elementsSort = p0.sort.asInstanceOf[sorts.Set].elementsSort
  val sort = sorts.Set(elementsSort)

  override val op = "+"
}

object SetAdd extends ((Term, Term) => SetTerm) {
  def apply(t0: Term, t1: Term) = {
    utils.assertSort(t0, "first operand", "Set", _.isInstanceOf[sorts.Set])
    utils.assertSort(t1, "second operand", t0.sort.asInstanceOf[sorts.Set].elementsSort)

    new SetAdd(t0, t1)
  }

  def unapply(sa: SetAdd) = Some((sa.p0, sa.p1))
}

class SetUnion(val p0: Term, val p1: Term) extends BinarySetOp {
  override val op = "∪"
}

object SetUnion extends ((Term, Term) => SetTerm) {
  def apply(t0: Term, t1: Term) = {
    utils.assertSameSetSorts(t0, t1)
    new SetUnion(t0, t1)
  }

  def unapply(su: SetUnion) = Some((su.p0, su.p1))
}

class SetIntersection(val p0: Term, val p1: Term) extends BinarySetOp {
  override val op = "∩"
}

object SetIntersection extends ((Term, Term) => SetTerm) {
  def apply(t0: Term, t1: Term) = {
    utils.assertSameSetSorts(t0, t1)
    new SetIntersection(t0, t1)
  }

  def unapply(si: SetIntersection) = Some((si.p0, si.p1))
}

class SetSubset(val p0: Term, val p1: Term) extends BinarySetOp {
  override val op = "⊂"
}

object SetSubset extends ((Term, Term) => SetTerm) {
  def apply(t0: Term, t1: Term) = {
    utils.assertSameSetSorts(t0, t1)
    new SetSubset(t0, t1)
  }

  def unapply(ss: SetSubset) = Some((ss.p0, ss.p1))
}

class SetDisjoint(val p0: Term, val p1: Term) extends BinarySetOp {
  override val op = "disj"
}

object SetDisjoint extends ((Term, Term) => SetTerm) {
  def apply(t0: Term, t1: Term) = {
    utils.assertSameSetSorts(t0, t1)
    new SetDisjoint(t0, t1)
  }

  def unapply(sd: SetDisjoint) = Some((sd.p0, sd.p1))
}

class SetDifference(val p0: Term, val p1: Term) extends BinarySetOp {
  override val op = "\\"
}

object SetDifference extends ((Term, Term) => SetTerm) {
  def apply(t0: Term, t1: Term) = {
    utils.assertSameSetSorts(t0, t1)
    new SetDifference(t0, t1)
  }

  def unapply(sd: SetDifference) = Some((sd.p0, sd.p1))
}

class SetIn(val p0: Term, val p1: Term) extends BooleanTerm with commonnodes.StructuralEqualityBinaryOp[Term] {
  override val op = "in"
}

object SetIn extends ((Term, Term) => BooleanTerm) {
  def apply(t0: Term, t1: Term) = {
    utils.assertSort(t1, "second operand", "Set", _.isInstanceOf[sorts.Set])
    utils.assertSort(t0, "first operand", t1.sort.asInstanceOf[sorts.Set].elementsSort)

    new SetIn(t0, t1)
  }

  def unapply(si: SetIn) = Some((si.p0, si.p1))
}

class SetCardinality(val p: Term) extends Term with commonnodes.StructuralEqualityUnaryOp[Term] {
  val sort = sorts.Int
  override val toString = "|" + p + "|"
}

object SetCardinality {
  def apply(t: Term) = {
    utils.assertSort(t, "term", "Set", _.isInstanceOf[sorts.Set])
    new SetCardinality(t)
  }

  def unapply(sc: SetCardinality) = Some((sc.p))
}

/* Multisets */

sealed trait MultisetTerm extends Term {
  val elementsSort: Sort
  val sort: sorts.Multiset
}

sealed trait BinaryMultisetOp extends MultisetTerm with commonnodes.StructuralEqualityBinaryOp[Term] {
  val elementsSort = p0.sort.asInstanceOf[sorts.Multiset].elementsSort
  val sort = sorts.Multiset(elementsSort)
}

class MultisetUnion(val p0: Term, val p1: Term) extends BinaryMultisetOp {
  override val op = "∪"
}

object MultisetUnion extends ((Term, Term) => MultisetTerm) {
  def apply(t0: Term, t1: Term) = {
    utils.assertSameMultisetSorts(t0, t1)
    new MultisetUnion(t0, t1)
  }

  def unapply(mu: MultisetUnion) = Some((mu.p0, mu.p1))
}

class MultisetIntersection(val p0: Term, val p1: Term) extends BinaryMultisetOp {
  override val op = "∩"
}

object MultisetIntersection extends ((Term, Term) => MultisetTerm) {
  def apply(t0: Term, t1: Term) = {
    utils.assertSameMultisetSorts(t0, t1)
    new MultisetIntersection(t0, t1)
  }

  def unapply(mi: MultisetIntersection) = Some((mi.p0, mi.p1))
}

class MultisetSubset(val p0: Term, val p1: Term) extends BinaryMultisetOp {
  override val op = "⊂"
}

object MultisetSubset extends ((Term, Term) => MultisetTerm) {
  def apply(t0: Term, t1: Term) = {
    utils.assertSameMultisetSorts(t0, t1)
    new MultisetSubset(t0, t1)
  }

  def unapply(ms: MultisetSubset) = Some((ms.p0, ms.p1))
}

class MultisetDifference(val p0: Term, val p1: Term) extends BinaryMultisetOp {
  override val op = "\\"
}

object MultisetDifference extends ((Term, Term) => MultisetTerm) {
  def apply(t0: Term, t1: Term) = {
    utils.assertSameMultisetSorts(t0, t1)
    new MultisetDifference(t0, t1)
  }

  def unapply(md: MultisetDifference) = Some((md.p0, md.p1))
}

class MultisetIn(val p0: Term, val p1: Term) extends BooleanTerm with commonnodes.StructuralEqualityBinaryOp[Term] {
  override val op = "∈"
}

object MultisetIn extends ((Term, Term) => BooleanTerm) {
  def apply(t0: Term, t1: Term) = {
    utils.assertSort(t1, "second operand", "Multiset", _.isInstanceOf[sorts.Multiset])
    utils.assertSort(t0, "first operand", t1.sort.asInstanceOf[sorts.Multiset].elementsSort)

    new MultisetIn(t0, t1)
  }

  def unapply(mi: MultisetIn) = Some((mi.p0, mi.p1))
}

class MultisetCardinality(val p: Term) extends Term with commonnodes.StructuralEqualityUnaryOp[Term] {
  val sort = sorts.Int
  override val toString = "|" + p + "|"
}

object MultisetCardinality {
  def apply(t: Term) = {
    utils.assertSort(t, "term", "Multiset", _.isInstanceOf[sorts.Multiset])
    new MultisetCardinality(t)
  }

  def unapply(mc: MultisetCardinality) = Some((mc.p))
}

class MultisetCount(val p0: Term, val p1: Term) extends Term with commonnodes.StructuralEqualityBinaryOp[Term] {
  val sort = sorts.Int
  override val toString = s"cnt($p0,$p1)"
}

object MultisetCount extends {
  def apply(e: Term, t: Term) = {
    utils.assertSort(t, "second operand", "Multiset", _.isInstanceOf[sorts.Multiset])
    utils.assertSort(e, "first operand", t.sort.asInstanceOf[sorts.Multiset].elementsSort)

    new MultisetCount(e,t)
  }

  def unapply(mc:MultisetCount) = Some((mc.p0, mc.p1))
}

class MultisetFromSeq(val p: Term) extends Term with commonnodes.StructuralEqualityUnaryOp[Term] {
  val elementsSort = p.sort.asInstanceOf[sorts.Seq].elementsSort
  val sort = sorts.Multiset(elementsSort)
}

object MultisetFromSeq {
  def apply(p:Term) = {
    utils.assertSort(p, "first operand", "Seq", _.isInstanceOf[sorts.Seq])

    new MultisetFromSeq(p)
  }

  def unapply(m:MultisetFromSeq) = Some(m.p)
}

/* Domains */

case class DomainFApp(function: Function, tArgs: Seq[Term]) extends Term {
  val sort = function.sort.outSort
  override val toString = function.id + tArgs.mkString("(", ", ", ")")
}

/* Snapshots */

sealed trait SnapshotTerm extends Term { val sort = sorts.Snap }

class Combine(val p0: Term, val p1: Term) extends SnapshotTerm with commonnodes.StructuralEqualityBinaryOp[Term] {
  utils.assertSort(p0, "first operand", sorts.Snap)
  utils.assertSort(p1, "second operand", sorts.Snap)

  override val toString = s"($p0, $p1)"
}

object Combine {
  def apply(t0: Term, t1: Term) = new Combine(t0.convert(sorts.Snap), t1.convert(sorts.Snap))

  def unapply(c: Combine) = Some((c.p0, c.p1))
}

case class First(t: Term) extends SnapshotTerm {
  utils.assertSort(t, "term", sorts.Snap)
}

case class Second(t: Term) extends SnapshotTerm {
  utils.assertSort(t, "term", sorts.Snap)
}

/* Nasty internals */

case class Select(t0: Term, t1: Term) extends Term {
  private val arraySort: sorts.Array = t0.sort match {
    case array: sorts.Array => array
    case other => sys.error(s"Expected first operand $t0 to be of sort Array, but found $other.")
  }

  utils.assertSort(t1, "second operand", arraySort.from)

  val sort = arraySort.to
  override val toString = s"$t0($t1)"
}

class SortWrapper(val t: Term, val to: Sort) extends Term {
  assert((t.sort == sorts.Snap || to == sorts.Snap) && t.sort != to,
         s"Unexpected sort wrapping of $t from ${t.sort} to $to")

  override val hashCode = silicon.utils.generateHashCode(t, to)

  override def equals(other: Any) =
    this.eq(other.asInstanceOf[AnyRef]) || (other match {
      case sw: SortWrapper => this.t == sw.t && this.to == sw.to
      case _ => false
    })

  override val toString = s"$t"
  override val sort = to
}

object SortWrapper {
  def apply(t: Term, to: Sort) = t match {
    case _ if t.sort == to => t
    case sw: SortWrapper if sw.t.sort == to => sw.t
    case _ => new SortWrapper(t, to)
  }

  def unapply(sw: SortWrapper) = Some((sw.t, sw.to))
}

/* Other terms */

class Distinct(val ts: Set[Term]) extends BooleanTerm {
  assert(ts.nonEmpty, "Distinct requires at least term.")

  override val toString = s"Distinct($ts)"

  override val hashCode = ts.hashCode

  override def equals(other: Any) =
    this.eq(other.asInstanceOf[AnyRef]) || (other match {
      case d: Distinct if d.getClass.eq(this.getClass) =>
        /* getClass identity is checked in order to prevent that different
         * subtypes of Distinct are considered equal.
         */
        ts == d.ts

      case _ => false
    })
}

object Distinct {
  def apply(ts: Set[Term]): Term =
    if (ts.nonEmpty) new Distinct(ts)
    else True()

  def unapply(d: Distinct) = Some(d.ts)
}

class NullTrigger(val t:Term) extends BooleanTerm {
  override val toString = s"Null($t)"
  assert(t.sort == sorts.Ref)
}

object NullTrigger {
  def apply(t:Term):Term =
    new NullTrigger(t)

  def unapply(n:NullTrigger) = Some(n.t)
}

/* Convenience functions */

object perms {
  def IsNonNegative(p: DefaultFractionalPermissions) = p match {
    case _: NoPerm | _: FullPerm | _: WildcardPerm => True()
    case _ => Or(p === NoPerm(), NoPerm() < p)
  }

  def IsPositive(p: DefaultFractionalPermissions) = p match {
    case _: NoPerm => False() /* TODO: This "false" should not be checked; asserting it should just return false/no */
    case _: FullPerm | _: WildcardPerm => True()
    case _ => NoPerm() < p
  }

  def IsAsPermissive(p1: DefaultFractionalPermissions, p2: DefaultFractionalPermissions) =
    if (p1 == p2) True()
    else Or(p1 === p2, p2 < p1)

  def IsNoAccess(p: DefaultFractionalPermissions) = p match {
    case _: NoPerm => True()
    case  _: PermPlus | PermMinus(_, _: WildcardPerm) => False() /* TODO: This "false" should not be checked; asserting it should just return false/no */
      /* ATTENTION: This is only sound if both plus operands and the left minus operand are positive! */
    case _ => Or(p === NoPerm(), p < NoPerm())
  }
}

/* Utility functions */

object utils {
  def ¬(t: Term) = Not(t)

  def BigAnd(it: Iterable[Term], f: Term => Term = t => t) =
    silicon.utils.mapReduceLeft(it, f, And, True())

  def BigOr(it: Iterable[Term], f: Term => Term = t => t): Term =
    silicon.utils.mapReduceLeft(it, f, Or, True())

  def BigPermSum(it: Iterable[DefaultFractionalPermissions],
                 f: DefaultFractionalPermissions => DefaultFractionalPermissions = t => t)
                : DefaultFractionalPermissions =

    silicon.utils.mapReduceLeft(it, f, PermPlus, NoPerm())

  @scala.annotation.elidable(level = scala.annotation.elidable.ASSERTION)
  def assertSort(t: Term, desc: String, s: Sort) {
    assert(t.sort == s,
           "Expected %s %s to be of sort %s, but found %s.".format(desc, t, s, t.sort))
  }

  @scala.annotation.elidable(level = scala.annotation.elidable.ASSERTION)
  def assertSort(t: Term, desc: String, xs: Seq[Sort]) {
    assert(xs.contains(t.sort),
           "Expected %s %s to be one of sorts %s, but found %s.".format(desc, t, xs, t.sort))
  }

  @scala.annotation.elidable(level = scala.annotation.elidable.ASSERTION)
  def assertSort(t: Term, desc: String, sortDesc: String, f: Sort => Boolean) {
    assert(f(t.sort),
      "Expected %s %s to be of sort %s, but found %s.".format(desc, t, sortDesc, t.sort))
  }

  @scala.annotation.elidable(level = scala.annotation.elidable.ASSERTION)
  def assertSameSeqSorts(t0: Term, t1: Term) {
    assert(
      (t0.sort, t1.sort) match {
        case (sorts.Seq(a), sorts.Seq(b)) if a == b => true
        case _ => false
      },
      "Expected both operands to be of sort Seq(X), but found %s (%s) and %s (%s)"
        .format(t0, t0.sort, t1, t1.sort))
  }

  @scala.annotation.elidable(level = scala.annotation.elidable.ASSERTION)
  def assertSameSetSorts(t0: Term, t1: Term) {
    assert(
      (t0.sort, t1.sort) match {
        case (sorts.Set(a), sorts.Set(b)) if a == b => true
        case _ => false
      },
      "Expected both operands to be of sort Set(X), but found %s (%s) and %s (%s)"
        .format(t0, t0.sort, t1, t1.sort))
  }

  @scala.annotation.elidable(level = scala.annotation.elidable.ASSERTION)
  def assertSameMultisetSorts(t0: Term, t1: Term) {
    assert(
      (t0.sort, t1.sort) match {
        case (sorts.Multiset(a), sorts.Multiset(b)) if a == b => true
        case _ => false
      },
      "Expected both operands to be of sort Multiset(X), but found %s (%s) and %s (%s)"
        .format(t0, t0.sort, t1, t1.sort))
  }
}

object implicits {
  import scala.language.implicitConversions

  implicit def intToTerm(i: Int): IntLiteral = IntLiteral(i)
  implicit def boolToTerm(b: Boolean): BooleanLiteral = if (b) True() else False()
}<|MERGE_RESOLUTION|>--- conflicted
+++ resolved
@@ -122,11 +122,7 @@
   def transform(pre: PartialFunction[Term, Term] = PartialFunction.empty)
                (recursive: Term => Boolean = !pre.isDefinedAt(_),
                 post: PartialFunction[Term, Term] = PartialFunction.empty)
-<<<<<<< HEAD
                : this.type =
-=======
-  : this.type =
->>>>>>> 0985df90
 
     state.utils.transform[this.type](this, pre)(recursive, post)
 
@@ -612,20 +608,10 @@
   def unapply(pl: PermLess) = Some((pl.p0, pl.p1))
 }
 
-<<<<<<< HEAD
-case class PermMin(p0: Term, p1: Term)
-  extends DefaultFractionalPermissions
-     with commonnodes.StructuralEqualityBinaryOp[Term] {
-
-  utils.assertSort(p0, "first operand", sorts.Perm)
-  utils.assertSort(p1, "second operand", sorts.Perm)
-
-=======
 case class PermMin(p0: Term, p1: Term) extends DefaultFractionalPermissions with commonnodes.BinaryOp[Term] {
   utils.assertSort(p0, "Permission 1st", sorts.Perm)
   utils.assertSort(p1, "Permission 2nd", sorts.Perm)
 
->>>>>>> 0985df90
   override val toString = s"min ($p0, $p1)"
 }
 
