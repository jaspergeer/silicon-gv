package semper
package silicon
package state.terms

import ast.commonnodes
import sil.ast.utility.Visitor

/* Why not have a Term[S <: Sort]?
 * Then we cannot have optimising extractor objects anymore, because these
 * don't take type parameters. However, defining a DSL seems to only be
 * possible when Term can be parameterised ...
 * Hm, reusing e.g. Times for Ints and Perm seems to be problematic w.r.t.
 * to optimising extractor objects because the optimisations depend on the
 * sort, e.g. IntLiteral(a) * IntLiteral(b) ~~> IntLiteral(a * b),
 *            Perm(t) * FullPerm() ~~> Perm(t)
 * It would be better if we could specify dsl.Operand for different
 * Term[Sorts], along with the optimisations. Maybe some type level
 * programming can be used to have an implicit that applies the
 * optimisations, as done in the work on the type safe builder pattern.
 */

/* TODO: Sorts currently take not type parameters, will probably is necessary
 *       in order to support e.g. non-integer sequences.
 */

/* TODO: Can we use scala.FunctionN instead of UnaryOperator, BinaryOperator?
 *
 */

/*
 * Sorts
 */

sealed trait Sort extends Symbol

object sorts {
<<<<<<< HEAD
  object Snap extends Sort { override val toString = "Snap" }
  object Int extends Sort { override val toString = "Int" }
  object Bool extends Sort { override val toString = "Bool" }
  object Ref extends Sort { override val toString = "Ref" }
  object Perm extends Sort { override val toString = "Perm" }
  object Unit extends Sort { override val toString = "()" }

  case class Seq(elementsSort: Sort) extends Sort {
    override val toString = "Seq[%s]".format(elementsSort)
  }

  case class Set(elementsSort: Sort) extends Sort {
    override val toString = "Set[%s]".format(elementsSort)
  }

  case class Multiset(elementsSort: Sort) extends Sort {
    override val toString = "Multiset[%s]".format(elementsSort)
=======
  import scala.collection.{Seq => SISeq}

  object Snap extends Sort { val id = "Snap"; override val toString = id }
  object Int extends Sort { val id = "Int"; override val toString = id }
  object Bool extends Sort { val id = "Bool"; override val toString = id }
  object Ref extends Sort { val id = "Ref"; override val toString = id }
  object Perm extends Sort { val id = "Perm"; override val toString = id }
  object Unit extends Sort { val id = "()"; override val toString = "()" }

  case class Seq(elementsSort: Sort) extends Sort {
    val id = "Seq[%s]".format(elementsSort)
    override val toString = id
  }

  case class Set(elementsSort: Sort) extends Sort {
    val id = "Set[%s]".format(elementsSort)
    override val toString = id
  }

  case class Multiset(elementsSort: Sort) extends Sort {
    val id = "Multiset[%s]".format(elementsSort)
    override val toString = id
>>>>>>> fc0dfbdd
  }

  class Arrow private (val from: SISeq[Sort], val to: Sort) extends Sort {
    val id = s"${from mkString " x "} -> $to"

    override val hashCode = silicon.utils.generateHashCode(from, to)

    override def equals(other: Any) =
      this.eq(other.asInstanceOf[AnyRef]) || (other match {
        case a: Arrow => this.from == a.from && this.to == a.to
        case _ => false
      })

    override val toString = id
  }

  object Arrow extends ((SISeq[Sort], Sort) => Sort) {
    def apply(from: SISeq[Sort], to: Sort) = {
      val actualFrom = from match {
        case SISeq() => SISeq(sorts.Unit)
        case SISeq(sorts.Unit) => from
        case other =>
          Predef.assert(!other.exists(_ == sorts.Unit), "")
          other
      }

      new Arrow(actualFrom, to)
    }

    def apply(from: Sort, to: Sort) = new Arrow(List(from), to)

    def unapply(arrow: Arrow) = Some((arrow.from, arrow.to))
  }

  /* [SNAP-EQ] */
  case class Array(from: Sort, to: Sort) extends Sort {
    override val toString = s"$from -> $to"
  }
//  type Array = Arrow
//  val Array = Arrow

  case class UserSort(id: String) extends Sort {
    override val toString = id
  }
}

/*
 * Declarations
 */

sealed trait Decl

case class VarDecl(v: Var) extends Decl
case class SortDecl(sort: Sort) extends Decl
case class FunctionDecl(func: Function) extends Decl
case class SortWrapperDecl(from: Sort, to: Sort) extends Decl

/*
 * Basic terms
 */

/* TODO: Should extend semper.sil.ast.Node in order to share all the
 *       visitor-related methods.
 *       To do this, Node has to be made parametric in the type of concrete
 *       Nodes that the visitors operate on. Also, the 'subnodes/subterms'
 *       function must be customizable.
 */
sealed trait Term /*extends Traversable[Term]*/ {
  def sort: Sort

  def ===(t: Term): Term = Eq(this, t)

  def !==(t: Term): Term = Not(Eq(this, t))

  def convert(to: Sort): Term = SortWrapper(this, to)

  def visit[A](f: PartialFunction[Term, A]) =
    Visitor.visit(this, state.utils.subterms)(f)

  def transform(pre: PartialFunction[Term, Term] = PartialFunction.empty)
               (recursive: Term => Boolean = !pre.isDefinedAt(_),
                post: PartialFunction[Term, Term] = PartialFunction.empty)
               : this.type =

    state.utils.transform[this.type](this, pre)(recursive, post)

  def existsDefined[A](f: PartialFunction[Term, A]): Boolean =
    Visitor.existsDefined(this, state.utils.subterms, f)

  def replace(original: Term, replacement: Term) =
    this.transform{case `original` => replacement}()
}

/* Symbols */

sealed trait Symbol {
  def id: String
}

case class Var(id: String, sort: Sort) extends Symbol with Term {
  override val toString = id
}

class Function(val id: String, val sort: sorts.Arrow) extends Symbol with Term {
  override val hashCode = silicon.utils.generateHashCode(id, sort)

  override def equals(other: Any) =
    this.eq(other.asInstanceOf[AnyRef]) || (other match {
      case f: Function => this.id == f.id && this.sort == f.sort
      case _ => false
    })

  override val toString = s"$id: $sort"
}

object Function {
  def apply(id: String, sort: sorts.Arrow) = new Function(id, sort)

  def apply(id: String, argSorts: Seq[Sort], toSort: Sort) = {
    val symbolSort = sorts.Arrow(argSorts, toSort)

    new Function(id, symbolSort)
  }

  def unapply(f: Function) = Some((f.id, f.sort))
}

/* Literals */

sealed trait Literal extends Term

case object Unit extends SnapshotTerm with Literal {
  override val toString = "_"
}

case class IntLiteral(n: BigInt) extends ArithmeticTerm with Literal {
	def +(m: Int) = IntLiteral(n + m)
	def -(m: Int) = IntLiteral(n - m)
	def *(m: Int) = IntLiteral(n * m)
	def /(m: Int) = Div(this, IntLiteral(m))
	override val toString = n.toString
}

case class Null() extends Term with Literal {
  val sort = sorts.Ref
  override val toString = "Null"
}

sealed trait BooleanLiteral extends BooleanTerm with Literal {
  def value: Boolean
  override def toString = value.toString
}

case class True() extends BooleanLiteral {
  val value = true
	override val toString = "True"
}

case class False() extends BooleanLiteral {
  val value = false
  override val toString = "False"
}

/* Quantifiers */

sealed trait Quantifier

object Forall extends Quantifier { override val toString = "∀ " }
object Exists extends Quantifier { override val toString = "∃ " }

case class Trigger(ts: Seq[Term])

/* Placeholder */
<<<<<<< HEAD
case class *() extends Symbol {
  val id = "x"
=======
case class *() extends Symbol with Term {
  val id = "*"
>>>>>>> fc0dfbdd
  val sort = sorts.Ref

  override val toString = "*"
}

case class Quantification(q: Quantifier, vars: Seq[Var], tBody: Term, triggers: Seq[Trigger] = Seq())
    extends BooleanTerm

/* Arithmetic expression terms */

sealed abstract class ArithmeticTerm extends Term {
  val sort = sorts.Int
}

class Plus(val p0: Term, val p1: Term) extends ArithmeticTerm
		with commonnodes.Plus[Term] with commonnodes.StructuralEqualityBinaryOp[Term]

object Plus extends Function2[Term, Term, Term] {
	val Zero = IntLiteral(0)

	def apply(e0: Term, e1: Term) = (e0, e1) match {
		case (t0, Zero) => t0
		case (Zero, t1) => t1
		case (IntLiteral(n0), IntLiteral(n1)) => IntLiteral(n0 + n1)
		case _ => new Plus(e0, e1)
	}

	def unapply(t: Plus) = Some((t.p0, t.p1))
}

class Minus(val p0: Term, val p1: Term) extends ArithmeticTerm
		with commonnodes.Minus[Term] with commonnodes.StructuralEqualityBinaryOp[Term]

object Minus extends Function2[Term, Term, Term] {
	val Zero = IntLiteral(0)

	def apply(e0: Term, e1: Term) = (e0, e1) match {
		case (t0, Zero) => t0
		case (IntLiteral(n0), IntLiteral(n1)) => IntLiteral(n0 - n1)
		case (t0, t1) if t0 == t1 => Zero
		case _ => new Minus(e0, e1)
	}

	def unapply(t: Minus) = Some((t.p0, t.p1))
}

class Times(val p0: Term, val p1: Term) extends ArithmeticTerm
		with commonnodes.Times[Term] with commonnodes.StructuralEqualityBinaryOp[Term]

object Times extends Function2[Term, Term, Term] {
	val Zero = IntLiteral(0)
	val One = IntLiteral(1)

	def apply(e0: Term, e1: Term) = (e0, e1) match {
		case (t0, Zero) => Zero
		case (Zero, t1) => Zero
		case (t0, One) => t0
		case (One, t1) => t1
		case (IntLiteral(n0), IntLiteral(n1)) => IntLiteral(n0 * n1)
		case _ => new Times(e0, e1)
	}

	def unapply(t: Times) = Some((t.p0, t.p1))
}

case class Div(p0: Term, p1: Term) extends ArithmeticTerm
		with commonnodes.Div[Term]

case class Mod(p0: Term, p1: Term) extends ArithmeticTerm
		with commonnodes.Mod[Term]

/* Boolean expression terms */

sealed trait BooleanTerm extends Term { override val sort = sorts.Bool }

class Not(val p: Term) extends BooleanTerm with commonnodes.StructuralEqualityUnaryOp[Term] {
	override val op = "!"

	override val toString = p match {
		case eq: Eq => eq.p0.toString + " != " + eq.p1.toString
		case _ => super.toString
	}
}

object Not {
	def apply(e0: Term) = e0 match {
		case Not(e1) => e1
		case True() => False()
		case False() => True()
		case _ => new Not(e0)
	}

	def unapply(e: Not) = Some((e.p))
}

class Or(val p0: Term, val p1: Term) extends BooleanTerm
		with commonnodes.Or[Term] with commonnodes.StructuralEqualityBinaryOp[Term]

/* TODO: Or should be (Term, Term) => BooleanTerm, but that require a
 *       Boolean(t: Term) wrapper, because e0/e1 may just be a Var.
 *       It would be sooooo handy to be able to work with Term[Sort], but
 *       that conflicts with using extractor objects to simplify terms,
 *       since extractor objects can't be type-parameterised.
 */
object Or extends Function2[Term, Term, Term] {
	def apply(e0: Term, e1: Term) = (e0, e1) match {
		case (True(), _) | (_, True()) => True()
		case (False(), e1) => e1
		case (e0, False()) => e0
		case (e0, e1) if e0 == e1 => e0
		case _ => new Or(e0, e1)
	}

	def unapply(e: Or) = Some((e.p0, e.p1))
}

class And(val p0: Term, val p1: Term) extends BooleanTerm
		with commonnodes.And[Term] with commonnodes.StructuralEqualityBinaryOp[Term]

object And extends Function2[Term, Term, Term] {
	def apply(el: Term, er: Term) = (el, er) match {
		case (True(), e1) => e1
		case (e0, True()) => e0
		case (False(), _) | (_, False()) => False()
		case (e0, e1) if e0 == e1 => e0
    case (e0, Implies(e1, e2)) if e0 == e1 =>
      /* This case arises quite often during local evaluation of expressions. */
      new And(e0, e2)
		case _ => new And(el, er)
	}

	def unapply(e: And) = Some((e.p0, e.p1))
}

class Implies(val p0: Term, val p1: Term) extends BooleanTerm
		with commonnodes.Implies[Term] with commonnodes.StructuralEqualityBinaryOp[Term]

object Implies extends Function2[Term, Term, Term] {
	def apply(e0: Term, e1: Term): Term = (e0, e1) match {
		case (True(), e1) => e1
		case (False(), _) => True()
		case (e0, True()) => True()
		case (e0, Implies(e10, e11)) => Implies(And(e0, e10), e11)
		case (e0, e1) if e0 == e1 => True()
		case _ => new Implies(e0, e1)
	}

	def unapply(e: Implies) = Some((e.p0, e.p1))
}

class Iff(val p0: Term, val p1: Term) extends BooleanTerm
		with commonnodes.Iff[Term] with commonnodes.StructuralEqualityBinaryOp[Term]

object Iff extends Function2[Term, Term, Term] {
	def apply(e0: Term, e1: Term) = (e0, e1) match {
		case (True(), e1) => e1
		case (e0, True()) => e0
		case (e0, e1) if e0 == e1 => True()
		case _ => new Iff(e0, e1)
	}

	def unapply(e: Iff) = Some((e.p0, e.p1))
}

class Ite(val t0: Term, val t1: Term, val t2: Term) extends Term {
	assert(t0.sort == sorts.Bool && t1.sort == t2.sort, /* @elidable */
			"Ite term Ite(%s, %s, %s) is not well-sorted: %s, %s, %s"
			.format(t0, t1, t2, t0.sort, t1.sort, t2.sort))

	override val toString = "%s ? %s : %s".format(t0, t1, t2)

  override val hashCode = silicon.utils.generateHashCode(t0, t1, t2)

	override def equals(other: Any) =
		this.eq(other.asInstanceOf[AnyRef]) || (other match {
			case Ite(_t0, _t1, _t2) => t0 == _t0 && t1 == _t1 && t2 == _t2
			case _ => false
		})

  override val sort = t1.sort
}

object Ite extends Function3[Term, Term, Term, Term] {
	def apply(e0: Term, e1: Term, e2: Term) = e0 match {
		case True() => e1
		case False() => e2
    case _ if e1 == e2 => e1
		case _ => new Ite(e0, e1, e2)
	}

	def unapply(e: Ite) = Some((e.t0, e.t1, e.t2))
}

/* Comparison expression terms */

sealed trait ComparisonTerm extends BooleanTerm

case class Eq(p0: Term, p1: Term, specialize: Boolean = true) extends ComparisonTerm with commonnodes.Eq[Term] {
  assert(p0.sort == p1.sort,
         "Expected both operands to be of the same sort, but found %s (%s) and %s (%s)."
         .format(p0.sort, p0, p1.sort, p1))
}

class Less(val p0: Term, val p1: Term) extends ComparisonTerm
		with commonnodes.Less[Term] with commonnodes.StructuralEqualityBinaryOp[Term] {

  assert(p0.sort == p1.sort,
         "Expected both operands to be of the same sort, but found %s (%s) and %s (%s)."
         .format(p0.sort, p0, p1.sort, p1))
}

object Less extends /* OptimisingBinaryArithmeticOperation with */ Function2[Term, Term, Term] {
	def apply(e0: Term, e1: Term) = (e0, e1) match {
		case (IntLiteral(n0), IntLiteral(n1)) => if (n0 < n1) True() else False()
		case (t0, t1) if t0 == t1 => False()
		case _ => new Less(e0, e1)
	}

	def unapply(e: Less) = Some((e.p0, e.p1))
}

class AtMost(val p0: Term, val p1: Term) extends ComparisonTerm
		with commonnodes.AtMost[Term] with commonnodes.StructuralEqualityBinaryOp[Term]

object AtMost extends /* OptimisingBinaryArithmeticOperation with */ Function2[Term, Term, Term] {
	def apply(e0: Term, e1: Term) = (e0, e1) match {
		case (IntLiteral(n0), IntLiteral(n1)) => if (n0 <= n1) True() else False()
		case (t0, t1) if t0 == t1 => True()
		case _ => new AtMost(e0, e1)
	}

	def unapply(e: AtMost) = Some((e.p0, e.p1))
}

class Greater(val p0: Term, val p1: Term) extends ComparisonTerm
		with commonnodes.Greater[Term] with commonnodes.StructuralEqualityBinaryOp[Term]

object Greater extends /* OptimisingBinaryArithmeticOperation with */ Function2[Term, Term, Term] {
	def apply(e0: Term, e1: Term) = (e0, e1) match {
		case (IntLiteral(n0), IntLiteral(n1)) => if (n0 > n1) True() else False()
		case (t0, t1) if t0 == t1 => False()
		case _ => new Greater(e0, e1)
	}

	def unapply(e: Greater) = Some((e.p0, e.p1))
}

class AtLeast(val p0: Term, val p1: Term) extends ComparisonTerm
		with commonnodes.AtLeast[Term] with commonnodes.StructuralEqualityBinaryOp[Term]

object AtLeast extends /* OptimisingBinaryArithmeticOperation with */ Function2[Term, Term, Term] {
	def apply(e0: Term, e1: Term) = (e0, e1) match {
		case (IntLiteral(n0), IntLiteral(n1)) => if (n0 >= n1) True() else False()
		case (t0, t1) if t0 == t1 => True()
		case _ => new AtLeast(e0, e1)
	}

	def unapply(e: AtLeast) = Some((e.p0, e.p1))
}

/*
 * Permissions
 */

sealed trait FractionalPermissions[P <: FractionalPermissions[P]] extends Term {
  def +(other: P): P
  def -(other: P): P
  def *(other: P): P
  def <(other: P): BooleanTerm
  def >(other: P): BooleanTerm
}

sealed abstract class DefaultFractionalPermissions extends FractionalPermissions[DefaultFractionalPermissions] {
  val sort = sorts.Perm

  def +(other: DefaultFractionalPermissions) = PermPlus(this, other)
  def -(other: DefaultFractionalPermissions) = PermMinus(this, other)
  def *(other: DefaultFractionalPermissions) = PermTimes(this, other)
  def <(other: DefaultFractionalPermissions) = PermLess(this, other)
  def >(other: DefaultFractionalPermissions) = PermLess(other, this)
}

case class NoPerm() extends DefaultFractionalPermissions { override val toString = "Z" }
case class FullPerm() extends DefaultFractionalPermissions { override val toString = "W" }
case class FractionPerm(n: DefaultFractionalPermissions, d: DefaultFractionalPermissions) extends DefaultFractionalPermissions { override val toString = s"$n/$d" }
case class WildcardPerm(v: Var) extends DefaultFractionalPermissions { override val toString = v.toString }

case class TermPerm(t: Term) extends DefaultFractionalPermissions {
  utils.assertSort(t, "term", List(sorts.Perm, sorts.Int))

  override val toString = t.toString
}

case class IsValidPermVar(v: Var) extends BooleanTerm {
  override val toString = s"PVar($v)"
}

case class IsReadPermVar(v: Var, ub: DefaultFractionalPermissions) extends BooleanTerm {
  override val toString = s"RdVar($v, $ub)"
}

class PermTimes(val p0: DefaultFractionalPermissions, val p1: DefaultFractionalPermissions)
    extends DefaultFractionalPermissions
       with commonnodes.Times[DefaultFractionalPermissions]
       with commonnodes.StructuralEqualityBinaryOp[DefaultFractionalPermissions]

object PermTimes extends ((DefaultFractionalPermissions, DefaultFractionalPermissions) => DefaultFractionalPermissions) {
  def apply(t0: DefaultFractionalPermissions, t1: DefaultFractionalPermissions) = (t0, t1) match {
    case (FullPerm(), t) => t
    case (t, FullPerm()) => t
    case (NoPerm(), _) => NoPerm()
    case (_, NoPerm()) => NoPerm()
    case (_, _) => new PermTimes(t0, t1)
  }

  def unapply(pt: PermTimes) = Some((pt.p0, pt.p1))
}

class IntPermTimes(val p0: Term, val p1: DefaultFractionalPermissions)
    extends DefaultFractionalPermissions
       with commonnodes.Times[Term]
       with commonnodes.StructuralEqualityBinaryOp[Term]

object IntPermTimes extends ((Term, DefaultFractionalPermissions) => DefaultFractionalPermissions) {
  val One = IntLiteral(1)

  def apply(t0: Term, t1: DefaultFractionalPermissions) = (t0, t1) match {
    case (One, t) => t
    case (_, NoPerm()) => NoPerm()
    case (_, _) => new IntPermTimes(t0, t1)
  }

  def unapply(pt: IntPermTimes) = Some((pt.p0, pt.p1))
}

class PermPlus(val p0: DefaultFractionalPermissions, val p1: DefaultFractionalPermissions)
    extends DefaultFractionalPermissions
       with commonnodes.Plus[DefaultFractionalPermissions]
       with commonnodes.StructuralEqualityBinaryOp[DefaultFractionalPermissions]

object PermPlus extends ((DefaultFractionalPermissions, DefaultFractionalPermissions) => DefaultFractionalPermissions) {
  def apply(t0: DefaultFractionalPermissions, t1: DefaultFractionalPermissions) = (t0, t1) match {
    case (NoPerm(), _) => t1
    case (_, NoPerm()) => t0
    case (_, _) => new PermPlus(t0, t1)
  }

  def unapply(pp: PermPlus) = Some((pp.p0, pp.p1))
}

class PermMinus(val p0: DefaultFractionalPermissions, val p1: DefaultFractionalPermissions)
    extends DefaultFractionalPermissions
       with commonnodes.Minus[DefaultFractionalPermissions]
       with commonnodes.StructuralEqualityBinaryOp[DefaultFractionalPermissions] {

  override val toString = p1 match {
    case _: commonnodes.BinaryOp[_] => s"$p0 $op ($p1)"
    case _ => s"$p0 $op $p1"
  }
}

object PermMinus extends ((DefaultFractionalPermissions, DefaultFractionalPermissions) => DefaultFractionalPermissions) {
  def apply(t0: DefaultFractionalPermissions, t1: DefaultFractionalPermissions) = (t0, t1) match {
    case (_, NoPerm()) => t0
    case (p0, p1) if p0 == p1 => NoPerm()
    case (p0, PermMinus(p1, p2)) if p0 == p1 => p2
    case (PermPlus(p0, p1), p2) if p0 == p2 => p1
    case (PermPlus(p0, p1), p2) if p1 == p2 => p0
    case (_, _) => new PermMinus(t0, t1)
  }

  def unapply(pm: PermMinus) = Some((pm.p0, pm.p1))
}

class PermLess(val p0: DefaultFractionalPermissions, val p1: DefaultFractionalPermissions)
    extends BooleanTerm
       with commonnodes.Less[DefaultFractionalPermissions]
       with commonnodes.StructuralEqualityBinaryOp[DefaultFractionalPermissions] {

  override val toString = "(%s) < (%s)".format(p0, p1)
}

object PermLess extends ((DefaultFractionalPermissions, DefaultFractionalPermissions) => BooleanTerm) {
  def apply(t0: DefaultFractionalPermissions, t1: DefaultFractionalPermissions) = (t0, t1) match {
    case (t0, t1) if t0 == t1 => False()
    case (_, _) => new PermLess(t0, t1)
  }

  def unapply(pl: PermLess) = Some((pl.p0, pl.p1))
}

case class PermMin(p0: Term, p1: Term) extends DefaultFractionalPermissions with commonnodes.BinaryOp[Term] {
  utils.assertSort(p0, "Permission 1st", sorts.Perm)
  utils.assertSort(p1, "Permission 2nd", sorts.Perm)

  override val toString = s"min ($p0, $p1)"
}

/* Functions */

case class Apply(func: Term, args: Seq[Term]) extends Term {
  val funcSort = func.sort match {
    case a: sorts.Arrow => a
    case other => sys.error(s"Cannot apply $func of sort $other to $args")
  }

  val sort = funcSort.to

  override val toString = s"$func(${args.mkString(",")})"
}

case class FApp(function: Function, snapshot: Term, tArgs: Seq[Term]) extends Term {
  utils.assertSort(snapshot, "snapshot", sorts.Snap)

  val sort = function.sort.to
  override val toString = s"${function.id}(${tArgs.mkString(",")};$snapshot)"
}

/* Sequences */

/* TODO: Make arguments more specific, i.e., SeqTerm instead of Term. The problem is that terms.Var can be
 *       used there, as well as terms.FApp, and probably other terms that are not SeqTerms but of sort Seq.
 *       How to deal with those?
 */

sealed trait SeqTerm extends Term {
  val elementsSort: Sort
  val sort: sorts.Seq
}

case class SeqRanged(p0: Term, p1: Term) extends SeqTerm /* with BinaryOp[Term] */ {
  utils.assertSort(p0, "first operand", sorts.Int)
  utils.assertSort(p1, "second operand", sorts.Int)

  val elementsSort = sorts.Int
  val sort = sorts.Seq(elementsSort)

  override val toString = "[%s..%s]".format(p0, p1)
}

case class SeqNil(elementsSort: Sort) extends SeqTerm with Literal {
  val sort = sorts.Seq(elementsSort)
  override val toString = "Nil"
}

case class SeqSingleton(p: Term) extends SeqTerm /* with UnaryOp[Term] */ {
  val elementsSort = p.sort
  val sort = sorts.Seq(elementsSort)

  override val toString = "[" + p + "]"
}

class SeqAppend(val p0: Term, val p1: Term) extends SeqTerm with commonnodes.StructuralEqualityBinaryOp[Term] {
  val elementsSort = p0.sort.asInstanceOf[sorts.Seq].elementsSort
  val sort = sorts.Seq(elementsSort)

  override val op = "++"
}

object SeqAppend extends ((Term, Term) => SeqTerm) {
  def apply(t0: Term, t1: Term) = {
    utils.assertSameSeqSorts(t0, t1)
    new SeqAppend(t0, t1)
  }

  def unapply(sa: SeqAppend) = Some((sa.p0, sa.p1))
}

class SeqDrop(val p0: Term, val p1: Term) extends SeqTerm with commonnodes.StructuralEqualityBinaryOp[Term] {
  val elementsSort = p0.sort.asInstanceOf[sorts.Seq].elementsSort
  val sort = sorts.Seq(elementsSort)

  override val toString = p0 + "[" + p1 + ":]"
}

object SeqDrop extends ((Term, Term) => SeqTerm) {
  def apply(t0: Term, t1: Term) = {
    utils.assertSort(t0, "first operand", "Seq", _.isInstanceOf[sorts.Seq])
    utils.assertSort(t1, "second operand", sorts.Int)
    new SeqDrop(t0, t1)
  }

  def unapply(sd: SeqDrop) = Some((sd.p0, sd.p1))
}

class SeqTake(val p0: Term, val p1: Term) extends SeqTerm with commonnodes.StructuralEqualityBinaryOp[Term] {
  val elementsSort = p0.sort.asInstanceOf[sorts.Seq].elementsSort
  val sort = sorts.Seq(elementsSort)

  override val toString = p0 + "[:" + p1 + "]"
}

object SeqTake extends ((Term, Term) => SeqTerm) {
  def apply(t0: Term, t1: Term) = {
    utils.assertSort(t0, "first operand", "Seq", _.isInstanceOf[sorts.Seq])
    utils.assertSort(t1, "second operand", sorts.Int)
    new SeqTake(t0, t1)
  }

  def unapply(st: SeqTake) = Some((st.p0, st.p1))
}

class SeqLength(val p: Term) extends Term with commonnodes.StructuralEqualityUnaryOp[Term] {
  val sort = sorts.Int
  override val toString = "|" + p + "|"
}

object SeqLength {
  def apply(t: Term) = {
    utils.assertSort(t, "term", "Seq", _.isInstanceOf[sorts.Seq])
    new SeqLength(t)
  }

  def unapply(sl: SeqLength) = Some((sl.p))
}

class SeqAt(val p0: Term, val p1: Term) extends Term with commonnodes.StructuralEqualityBinaryOp[Term] {
  val sort = p0.sort.asInstanceOf[sorts.Seq].elementsSort

  override val toString = p0 + "[" + p1 + "]"
}

object SeqAt extends ((Term, Term) => Term) {
  def apply(t0: Term, t1: Term) = {
    utils.assertSort(t0, "first operand", "Seq", _.isInstanceOf[sorts.Seq])
    utils.assertSort(t1, "second operand", sorts.Int)
    new SeqAt(t0, t1)
  }

  def unapply(sa: SeqAt) = Some((sa.p0, sa.p1))
}

class SeqIn(val p0: Term, val p1: Term) extends BooleanTerm with commonnodes.StructuralEqualityBinaryOp[Term] {
  override val toString = "%s in %s".format(p1, p0)
}

object SeqIn extends ((Term, Term) => BooleanTerm) {
  def apply(t0: Term, t1: Term) = {
    utils.assertSort(t0, "first operand", "Seq", _.isInstanceOf[sorts.Seq])
    utils.assertSort(t1, "second operand", t0.sort.asInstanceOf[sorts.Seq].elementsSort)
    new SeqIn(t0, t1)
  }

  def unapply(si: SeqIn) = Some((si.p0, si.p1))
}

class SeqUpdate(val t0: Term, val t1: Term, val t2: Term) extends SeqTerm {
  val sort = t0.sort.asInstanceOf[sorts.Seq]
  val elementsSort = sort.elementsSort

  override def equals(other: Any) =
    this.eq(other.asInstanceOf[AnyRef]) || (other match {
      case su: SeqUpdate if su.getClass.eq(this.getClass) => t0 == su.t0 && t1 == su.t1 && t2 == su.t2
      case _ => false
    })

  override def hashCode(): Int = silicon.utils.generateHashCode(t0, t1, t2)

  override val toString = s"$t0[$t1] := $t2".format(t0, t1, t2)
}

object SeqUpdate extends ((Term, Term, Term) => SeqTerm) {
  def apply(t0: Term, t1: Term, t2: Term) = {
    utils.assertSort(t0, "first operand", "Seq", _.isInstanceOf[sorts.Seq])
    utils.assertSort(t1, "second operand", sorts.Int)
    utils.assertSort(t2, "third operand", t0.sort.asInstanceOf[sorts.Seq].elementsSort)

    new SeqUpdate(t0, t1, t2)
  }

  def unapply(su: SeqUpdate) = Some((su.t0, su.t1, su.t2))
}

/* Sets */

sealed trait SetTerm extends Term {
  val elementsSort: Sort
  val sort: sorts.Set
}

sealed trait BinarySetOp extends SetTerm with commonnodes.StructuralEqualityBinaryOp[Term] {
  val elementsSort = p0.sort.asInstanceOf[sorts.Set].elementsSort
  val sort = sorts.Set(elementsSort)
}

case class EmptySet(elementsSort: Sort) extends SetTerm with Literal {
  val sort = sorts.Set(elementsSort)
  override val toString = "Ø"
}

case class SingletonSet(p: Term) extends SetTerm /* with UnaryOp[Term] */ {
  val elementsSort = p.sort
  val sort = sorts.Set(elementsSort)

  override val toString = "{" + p + "}"
}

class SetAdd(val p0: Term, val p1: Term) extends SetTerm with commonnodes.StructuralEqualityBinaryOp[Term] {
  val elementsSort = p0.sort.asInstanceOf[sorts.Set].elementsSort
  val sort = sorts.Set(elementsSort)

  override val op = "+"
}

object SetAdd extends ((Term, Term) => SetTerm) {
  def apply(t0: Term, t1: Term) = {
    utils.assertSort(t0, "first operand", "Set", _.isInstanceOf[sorts.Set])
    utils.assertSort(t1, "second operand", t0.sort.asInstanceOf[sorts.Set].elementsSort)

    new SetAdd(t0, t1)
  }

  def unapply(sa: SetAdd) = Some((sa.p0, sa.p1))
}

class SetUnion(val p0: Term, val p1: Term) extends BinarySetOp {
  override val op = "∪"
}

object SetUnion extends ((Term, Term) => SetTerm) {
  def apply(t0: Term, t1: Term) = {
    utils.assertSameSetSorts(t0, t1)
    new SetUnion(t0, t1)
  }

  def unapply(su: SetUnion) = Some((su.p0, su.p1))
}

class SetIntersection(val p0: Term, val p1: Term) extends BinarySetOp {
  override val op = "∩"
}

object SetIntersection extends ((Term, Term) => SetTerm) {
  def apply(t0: Term, t1: Term) = {
    utils.assertSameSetSorts(t0, t1)
    new SetIntersection(t0, t1)
  }

  def unapply(si: SetIntersection) = Some((si.p0, si.p1))
}

class SetSubset(val p0: Term, val p1: Term) extends BinarySetOp {
  override val op = "⊂"
}

object SetSubset extends ((Term, Term) => SetTerm) {
  def apply(t0: Term, t1: Term) = {
    utils.assertSameSetSorts(t0, t1)
    new SetSubset(t0, t1)
  }

  def unapply(ss: SetSubset) = Some((ss.p0, ss.p1))
}

class SetDisjoint(val p0: Term, val p1: Term) extends BinarySetOp {
  override val op = "disj"
}

object SetDisjoint extends ((Term, Term) => SetTerm) {
  def apply(t0: Term, t1: Term) = {
    utils.assertSameSetSorts(t0, t1)
    new SetDisjoint(t0, t1)
  }

  def unapply(sd: SetDisjoint) = Some((sd.p0, sd.p1))
}

class SetDifference(val p0: Term, val p1: Term) extends BinarySetOp {
  override val op = "\\"
}

object SetDifference extends ((Term, Term) => SetTerm) {
  def apply(t0: Term, t1: Term) = {
    utils.assertSameSetSorts(t0, t1)
    new SetDifference(t0, t1)
  }

  def unapply(sd: SetDifference) = Some((sd.p0, sd.p1))
}

class SetIn(val p0: Term, val p1: Term) extends BooleanTerm with commonnodes.StructuralEqualityBinaryOp[Term] {
  override val op = "in"
}

object SetIn extends ((Term, Term) => BooleanTerm) {
  def apply(t0: Term, t1: Term) = {
    utils.assertSort(t1, "second operand", "Set", _.isInstanceOf[sorts.Set])
    utils.assertSort(t0, "first operand", t1.sort.asInstanceOf[sorts.Set].elementsSort)

    new SetIn(t0, t1)
  }

  def unapply(si: SetIn) = Some((si.p0, si.p1))
}

class SetCardinality(val p: Term) extends Term with commonnodes.StructuralEqualityUnaryOp[Term] {
  val sort = sorts.Int
  override val toString = "|" + p + "|"
}

object SetCardinality {
  def apply(t: Term) = {
    utils.assertSort(t, "term", "Set", _.isInstanceOf[sorts.Set])
    new SetCardinality(t)
  }

  def unapply(sc: SetCardinality) = Some((sc.p))
}

/* Multisets */

sealed trait MultisetTerm extends Term {
  val elementsSort: Sort
  val sort: sorts.Multiset
}

sealed trait BinaryMultisetOp extends MultisetTerm with commonnodes.StructuralEqualityBinaryOp[Term] {
  val elementsSort = p0.sort.asInstanceOf[sorts.Multiset].elementsSort
  val sort = sorts.Multiset(elementsSort)
}

class MultisetUnion(val p0: Term, val p1: Term) extends BinaryMultisetOp {
  override val op = "∪"
}

object MultisetUnion extends ((Term, Term) => MultisetTerm) {
  def apply(t0: Term, t1: Term) = {
    utils.assertSameMultisetSorts(t0, t1)
    new MultisetUnion(t0, t1)
  }

  def unapply(mu: MultisetUnion) = Some((mu.p0, mu.p1))
}

class MultisetIntersection(val p0: Term, val p1: Term) extends BinaryMultisetOp {
  override val op = "∩"
}

object MultisetIntersection extends ((Term, Term) => MultisetTerm) {
  def apply(t0: Term, t1: Term) = {
    utils.assertSameMultisetSorts(t0, t1)
    new MultisetIntersection(t0, t1)
  }

  def unapply(mi: MultisetIntersection) = Some((mi.p0, mi.p1))
}

class MultisetSubset(val p0: Term, val p1: Term) extends BinaryMultisetOp {
  override val op = "⊂"
}

object MultisetSubset extends ((Term, Term) => MultisetTerm) {
  def apply(t0: Term, t1: Term) = {
    utils.assertSameMultisetSorts(t0, t1)
    new MultisetSubset(t0, t1)
  }

  def unapply(ms: MultisetSubset) = Some((ms.p0, ms.p1))
}

class MultisetDifference(val p0: Term, val p1: Term) extends BinaryMultisetOp {
  override val op = "\\"
}

object MultisetDifference extends ((Term, Term) => MultisetTerm) {
  def apply(t0: Term, t1: Term) = {
    utils.assertSameMultisetSorts(t0, t1)
    new MultisetDifference(t0, t1)
  }

  def unapply(md: MultisetDifference) = Some((md.p0, md.p1))
}

class MultisetIn(val p0: Term, val p1: Term) extends BooleanTerm with commonnodes.StructuralEqualityBinaryOp[Term] {
  override val op = "∈"
}

object MultisetIn extends ((Term, Term) => BooleanTerm) {
  def apply(t0: Term, t1: Term) = {
    utils.assertSort(t1, "second operand", "Multiset", _.isInstanceOf[sorts.Multiset])
    utils.assertSort(t0, "first operand", t1.sort.asInstanceOf[sorts.Multiset].elementsSort)

    new MultisetIn(t0, t1)
  }

  def unapply(mi: MultisetIn) = Some((mi.p0, mi.p1))
}

class MultisetCardinality(val p: Term) extends Term with commonnodes.StructuralEqualityUnaryOp[Term] {
  val sort = sorts.Int
  override val toString = "|" + p + "|"
}

object MultisetCardinality {
  def apply(t: Term) = {
    utils.assertSort(t, "term", "Multiset", _.isInstanceOf[sorts.Multiset])
    new MultisetCardinality(t)
  }

  def unapply(mc: MultisetCardinality) = Some((mc.p))
}

class MultisetCount(val p0: Term, val p1: Term) extends Term with commonnodes.StructuralEqualityBinaryOp[Term] {
  val sort = sorts.Int
  override val toString = s"cnt($p0,$p1)"
}

object MultisetCount extends {
  def apply(e: Term, t: Term) = {
    utils.assertSort(t, "second operand", "Multiset", _.isInstanceOf[sorts.Multiset])
    utils.assertSort(e, "first operand", t.sort.asInstanceOf[sorts.Multiset].elementsSort)

    new MultisetCount(e,t)
  }

  def unapply(mc:MultisetCount) = Some((mc.p0, mc.p1))
}

class MultisetFromSeq(val p: Term) extends Term with commonnodes.StructuralEqualityUnaryOp[Term] {
  val elementsSort = p.sort.asInstanceOf[sorts.Seq].elementsSort
  val sort = sorts.Multiset(elementsSort)
}

object MultisetFromSeq {
  def apply(p:Term) = {
    utils.assertSort(p, "first operand", "Seq", _.isInstanceOf[sorts.Seq])

    new MultisetFromSeq(p)
  }

  def unapply(m:MultisetFromSeq) = Some(m.p)
}

/* Domains */

case class DomainFApp(function: Function, tArgs: Seq[Term]) extends Term {
  val sort = function.sort.to
  override val toString = function.id + tArgs.mkString("(", ", ", ")")
}

/* Snapshots */

sealed trait SnapshotTerm extends Term { val sort = sorts.Snap }

class Combine(val p0: Term, val p1: Term) extends SnapshotTerm with commonnodes.StructuralEqualityBinaryOp[Term] {
  utils.assertSort(p0, "first operand", sorts.Snap)
  utils.assertSort(p1, "second operand", sorts.Snap)

  override val toString = s"($p0, $p1)"
}

object Combine {
  def apply(t0: Term, t1: Term) = new Combine(t0.convert(sorts.Snap), t1.convert(sorts.Snap))

  def unapply(c: Combine) = Some((c.p0, c.p1))
}

case class First(t: Term) extends SnapshotTerm {
  utils.assertSort(t, "term", sorts.Snap)
}

case class Second(t: Term) extends SnapshotTerm {
  utils.assertSort(t, "term", sorts.Snap)
}

/* Nasty internals */

case class Select(t0: Term, t1: Term) extends Term {
  private val arraySort: sorts.Array = t0.sort match {
    case array: sorts.Array => array
    case other => sys.error(s"Expected first operand $t0 to be of sort Array, but found $other.")
  }

  utils.assertSort(t1, "second operand", arraySort.from)

  val sort = arraySort.to
  override val toString = s"$t0($t1)"
}

class SortWrapper(val t: Term, val to: Sort) extends Term {
  assert((t.sort == sorts.Snap || to == sorts.Snap) && t.sort != to,
         s"Unexpected sort wrapping of $t from ${t.sort} to $to")

  override val hashCode = silicon.utils.generateHashCode(t, to)

  override def equals(other: Any) =
    this.eq(other.asInstanceOf[AnyRef]) || (other match {
      case sw: SortWrapper => this.t == sw.t && this.to == sw.to
      case _ => false
    })

  override val toString = s"$t"
  override val sort = to
}

object SortWrapper {
  def apply(t: Term, to: Sort) = t match {
    case _ if t.sort == to => t
    case sw: SortWrapper if sw.t.sort == to => sw.t
    case _ => new SortWrapper(t, to)
  }

  def unapply(sw: SortWrapper) = Some((sw.t, sw.to))
}

/* Other terms */

class Distinct(val ts: Set[Term]) extends BooleanTerm {
  assert(ts.nonEmpty, "Distinct requires at least term.")

  override val toString = s"Distinct($ts)"

  override val hashCode = ts.hashCode

  override def equals(other: Any) =
    this.eq(other.asInstanceOf[AnyRef]) || (other match {
      case d: Distinct if d.getClass.eq(this.getClass) =>
        /* getClass identity is checked in order to prevent that different
         * subtypes of Distinct are considered equal.
         */
        ts == d.ts

      case _ => false
    })
}

object Distinct {
  def apply(ts: Set[Term]): Term =
    if (ts.nonEmpty) new Distinct(ts)
    else True()

  def unapply(d: Distinct) = Some(d.ts)
}

class NullTrigger(val t:Term) extends BooleanTerm {
  override val toString = s"Null($t)"
  assert(t.sort == sorts.Ref)
}

object NullTrigger {
  def apply(t:Term):Term =
    new NullTrigger(t)

  def unapply(n:NullTrigger) = Some(n.t)
}

/* Convenience functions */

object perms {
  def IsNonNegative(p: DefaultFractionalPermissions) = p match {
    case _: NoPerm | _: FullPerm | _: WildcardPerm => True()
    case _ => Or(p === NoPerm(), NoPerm() < p)
  }

  def IsPositive(p: DefaultFractionalPermissions) = p match {
    case _: NoPerm => False() /* TODO: This "false" should not be checked; asserting it should just return false/no */
    case _: FullPerm | _: WildcardPerm => True()
    case _ => NoPerm() < p
  }

  def IsAsPermissive(p1: DefaultFractionalPermissions, p2: DefaultFractionalPermissions) =
    if (p1 == p2) True()
    else Or(p1 === p2, p2 < p1)

  def IsNoAccess(p: DefaultFractionalPermissions) = p match {
    case _: NoPerm => True()
    case  _: PermPlus | PermMinus(_, _: WildcardPerm) => False() /* TODO: This "false" should not be checked; asserting it should just return false/no */
      /* ATTENTION: This is only sound if both plus operands and the left minus operand are positive! */
    case _ => Or(p === NoPerm(), p < NoPerm())
  }
}

/* Utility functions */

object utils {
  def ¬(t: Term) = Not(t)

  def BigAnd(it: Iterable[Term], f: Term => Term = t => t) =
    silicon.utils.mapReduceLeft(it, f, And, True())

  def BigOr(it: Iterable[Term], f: Term => Term = t => t): Term =
    silicon.utils.mapReduceLeft(it, f, Or, True())

  def BigPermSum(it: Iterable[DefaultFractionalPermissions],
                 f: DefaultFractionalPermissions => DefaultFractionalPermissions = t => t)
                : DefaultFractionalPermissions =

    silicon.utils.mapReduceLeft(it, f, PermPlus, NoPerm())

  @scala.annotation.elidable(level = scala.annotation.elidable.ASSERTION)
  def assertSort(t: Term, desc: String, s: Sort) {
    assert(t.sort == s,
           "Expected %s %s to be of sort %s, but found %s.".format(desc, t, s, t.sort))
  }

  @scala.annotation.elidable(level = scala.annotation.elidable.ASSERTION)
  def assertSort(t: Term, desc: String, xs: Seq[Sort]) {
    assert(xs.contains(t.sort),
           "Expected %s %s to be one of sorts %s, but found %s.".format(desc, t, xs, t.sort))
  }

  @scala.annotation.elidable(level = scala.annotation.elidable.ASSERTION)
  def assertSort(t: Term, desc: String, sortDesc: String, f: Sort => Boolean) {
    assert(f(t.sort),
      "Expected %s %s to be of sort %s, but found %s.".format(desc, t, sortDesc, t.sort))
  }

  @scala.annotation.elidable(level = scala.annotation.elidable.ASSERTION)
  def assertSameSeqSorts(t0: Term, t1: Term) {
    assert(
      (t0.sort, t1.sort) match {
        case (sorts.Seq(a), sorts.Seq(b)) if a == b => true
        case _ => false
      },
      "Expected both operands to be of sort Seq(X), but found %s (%s) and %s (%s)"
        .format(t0, t0.sort, t1, t1.sort))
  }

  @scala.annotation.elidable(level = scala.annotation.elidable.ASSERTION)
  def assertSameSetSorts(t0: Term, t1: Term) {
    assert(
      (t0.sort, t1.sort) match {
        case (sorts.Set(a), sorts.Set(b)) if a == b => true
        case _ => false
      },
      "Expected both operands to be of sort Set(X), but found %s (%s) and %s (%s)"
        .format(t0, t0.sort, t1, t1.sort))
  }

  @scala.annotation.elidable(level = scala.annotation.elidable.ASSERTION)
  def assertSameMultisetSorts(t0: Term, t1: Term) {
    assert(
      (t0.sort, t1.sort) match {
        case (sorts.Multiset(a), sorts.Multiset(b)) if a == b => true
        case _ => false
      },
      "Expected both operands to be of sort Multiset(X), but found %s (%s) and %s (%s)"
        .format(t0, t0.sort, t1, t1.sort))
  }
}

object implicits {
  import scala.language.implicitConversions

  implicit def intToTerm(i: Int): IntLiteral = IntLiteral(i)
  implicit def boolToTerm(b: Boolean): BooleanLiteral = if (b) True() else False()
}<|MERGE_RESOLUTION|>--- conflicted
+++ resolved
@@ -34,25 +34,6 @@
 sealed trait Sort extends Symbol
 
 object sorts {
-<<<<<<< HEAD
-  object Snap extends Sort { override val toString = "Snap" }
-  object Int extends Sort { override val toString = "Int" }
-  object Bool extends Sort { override val toString = "Bool" }
-  object Ref extends Sort { override val toString = "Ref" }
-  object Perm extends Sort { override val toString = "Perm" }
-  object Unit extends Sort { override val toString = "()" }
-
-  case class Seq(elementsSort: Sort) extends Sort {
-    override val toString = "Seq[%s]".format(elementsSort)
-  }
-
-  case class Set(elementsSort: Sort) extends Sort {
-    override val toString = "Set[%s]".format(elementsSort)
-  }
-
-  case class Multiset(elementsSort: Sort) extends Sort {
-    override val toString = "Multiset[%s]".format(elementsSort)
-=======
   import scala.collection.{Seq => SISeq}
 
   object Snap extends Sort { val id = "Snap"; override val toString = id }
@@ -75,7 +56,6 @@
   case class Multiset(elementsSort: Sort) extends Sort {
     val id = "Multiset[%s]".format(elementsSort)
     override val toString = id
->>>>>>> fc0dfbdd
   }
 
   class Arrow private (val from: SISeq[Sort], val to: Sort) extends Sort {
@@ -249,13 +229,8 @@
 case class Trigger(ts: Seq[Term])
 
 /* Placeholder */
-<<<<<<< HEAD
-case class *() extends Symbol {
+case class *() extends Symbol with Term {
   val id = "x"
-=======
-case class *() extends Symbol with Term {
-  val id = "*"
->>>>>>> fc0dfbdd
   val sort = sorts.Ref
 
   override val toString = "*"
