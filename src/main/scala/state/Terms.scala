/*
 * This Source Code Form is subject to the terms of the Mozilla Public
 * License, v. 2.0. If a copy of the MPL was not distributed with this
 * file, You can obtain one at http://mozilla.org/MPL/2.0/.
 */

package viper
package silicon
package state.terms

import scala.reflect._
import ast.commonnodes
import silver.ast.utility.{GenericTriggerGenerator, Visitor}

/* Why not have a Term[S <: Sort]?
 * Then we cannot have optimising extractor objects anymore, because these
 * don't take type parameters. However, defining a DSL seems to only be
 * possible when Term can be parameterised ...
 * Hm, reusing e.g. Times for Ints and Perm seems to be problematic w.r.t.
 * to optimising extractor objects because the optimisations depend on the
 * sort, e.g. IntLiteral(a) * IntLiteral(b) ~~> IntLiteral(a * b),
 *            Perm(t) * FullPerm() ~~> Perm(t)
 * It would be better if we could specify dsl.Operand for different
 * Term[Sorts], along with the optimisations. Maybe some type level
 * programming can be used to have an implicit that applies the
 * optimisations, as done in the work on the type safe builder pattern.
 */

/*
 * Sorts
 */

sealed trait Sort extends Symbol

object sorts {
  import scala.collection.{Seq => SISeq}

  object Snap extends Sort { val id = "Snap"; override val toString = id }
  object Int extends Sort { val id = "Int"; override val toString = id }
  object Bool extends Sort { val id = "Bool"; override val toString = id }
  object Ref extends Sort { val id = "Ref"; override val toString = id }
  object Perm extends Sort { val id = "Perm"; override val toString = id }
  object Unit extends Sort { val id = "()"; override val toString = id }

  case class Seq(elementsSort: Sort) extends Sort {
    val id = "Seq[%s]".format(elementsSort)
    override val toString = id
  }

  case class Set(elementsSort: Sort) extends Sort {
    val id = "Set[%s]".format(elementsSort)
    override val toString = id
  }

  case class Multiset(elementsSort: Sort) extends Sort {
    val id = "Multiset[%s]".format(elementsSort)
    override val toString = id
  }

  class Arrow private (val from: SISeq[Sort], val to: Sort) extends Sort
      with commonnodes.StructuralEquality {

    val equalityDefiningMembers = from :: to :: Nil
    val id = s"${from mkString " x "} -> $to"
    override val toString = id
  }

  object Arrow extends ((SISeq[Sort], Sort) => Sort) {
    def apply(from: SISeq[Sort], to: Sort) = {
      val actualFrom = from match {
        case SISeq() => SISeq(sorts.Unit)
        case SISeq(sorts.Unit) => from
        case other =>
          Predef.assert(!other.contains(sorts.Unit), "")
          other
      }

      new Arrow(actualFrom, to)
    }

    def apply(from: Sort, to: Sort) = new Arrow(List(from), to)

    def unapply(arrow: Arrow) = Some((arrow.from, arrow.to))
  }

  case class UserSort(id: String) extends Sort {
    override val toString = id
  }

  case class FieldValueFunction(codomainSort: Sort) extends Sort {
    val id = "FVF[%s]".format(codomainSort)
    override val toString = id
  }
}

/*
 * Declarations
 */

sealed trait Decl

case class VarDecl(v: Var) extends Decl
case class SortDecl(sort: Sort) extends Decl
case class FunctionDecl(func: Function) extends Decl
case class SortWrapperDecl(from: Sort, to: Sort) extends Decl

/*
 * Basic terms
 */

/* TODO: Should extend viper.silver.ast.Node in order to share all the
 *       visitor-related methods.
 *       To do this, Node has to be made parametric in the type of concrete
 *       Nodes that the visitors operate on. Also, the 'subnodes/subterms'
 *       function must be customizable.
 */
sealed trait Term /*extends Traversable[Term]*/ {
  def sort: Sort

  def ===(t: Term): Term = Equals(this, t)
  def !==(t: Term): Term = Not(Equals(this, t))

  def convert(to: Sort): Term = SortWrapper(this, to)

  lazy val subterms = state.utils.subterms(this)

  /** @see [[Visitor.visit()]] */
  def visit(f: PartialFunction[Term, Any]) =
    Visitor.visit(this, state.utils.subterms)(f)

  /** @see [[Visitor.reduceTree()]] */
  def reduceTree[R](f: (Term, Seq[R]) => R) = Visitor.reduceTree(this, state.utils.subterms)(f)

  /** @see [[Visitor.existsDefined()]] */
  def existsDefined(f: PartialFunction[Term, Any]): Boolean =
    Visitor.existsDefined(this, state.utils.subterms)(f)

  /** @see [[Visitor.hasSubnode()]] */
  def hasSubterm(subterm: Term): Boolean = Visitor.hasSubnode(this, subterm, state.utils.subterms)

  /** @see [[Visitor.deepCollect()]] */
  def deepCollect[R](f: PartialFunction[Term, R]) : Seq[R] =
    Visitor.deepCollect(Seq(this), state.utils.subterms)(f)

  /** @see [[Visitor.find()]] */
  def find[R](f: PartialFunction[Term, R]): Option[R] =
    Visitor.find(this, state.utils.subterms)(f)

  /** @see [[state.utils.transform()]] */
  def transform(pre: PartialFunction[Term, Term] = PartialFunction.empty)
               (recursive: Term => Boolean = !pre.isDefinedAt(_),
                post: PartialFunction[Term, Term] = PartialFunction.empty)
               : this.type =

    state.utils.transform[this.type](this, pre)(recursive, post)

  def replace(original: Term, replacement: Term): Term =
    this.transform{case `original` => replacement}()

  def replace[T <: Term : ClassTag](replacements: Map[T, Term]): Term = {
    this.transform{case t: T if replacements.contains(t) => replacements(t)}()
  }

  def replace(originals: Seq[Term], replacements: Seq[Term]): Term = {
    this.replace(toMap(originals.zip(replacements)))
  }
}

/* Symbols */

sealed trait Symbol {
  def id: String
}

case class Var(id: String, sort: Sort) extends Symbol with Term {
  override val toString = id
}

class Function(val id: String, val sort: sorts.Arrow)
    extends Symbol
       with Term
       with commonnodes.StructuralEquality {

  lazy val limitedVersion = Function(id + "$", sort)
  val equalityDefiningMembers = id :: sort :: Nil
  override val toString = s"$id: $sort"
}

object Function {
  def apply(id: String, sort: sorts.Arrow) = new Function(id, sort)

  def apply(id: String, argSorts: Seq[Sort], toSort: Sort) = {
    val symbolSort = sorts.Arrow(argSorts, toSort)

    new Function(id, symbolSort)
  }

  def unapply(f: Function) = Some((f.id, f.sort))
}

/* Literals */

sealed trait Literal extends Term

case object Unit extends SnapshotTerm with Literal {
  override val toString = "_"
}

case class IntLiteral(n: BigInt) extends ArithmeticTerm with Literal {
	def +(m: Int) = IntLiteral(n + m)
	def -(m: Int) = IntLiteral(n - m)
	def *(m: Int) = IntLiteral(n * m)
	def /(m: Int) = Div(this, IntLiteral(m))
	override val toString = n.toString()
}

case class Null() extends Term with Literal {
  val sort = sorts.Ref
  override val toString = "Null"
}

sealed trait BooleanLiteral extends BooleanTerm with Literal {
  def value: Boolean
  override def toString = value.toString
}

case class True() extends BooleanLiteral {
  val value = true
	override val toString = "True"
}

case class False() extends BooleanLiteral {
  val value = false
  override val toString = "False"
}

/* Quantifiers */

sealed trait Quantifier

object Forall extends Quantifier {
  def apply(qvar: Var, tBody: Term, trigger: Trigger) =
    Quantification(Forall, qvar :: Nil, tBody, trigger :: Nil)

  def apply(qvar: Var, tBody: Term, triggers: Seq[Trigger]) =
    Quantification(Forall, qvar :: Nil, tBody, triggers)

  def apply(qvars: Seq[Var], tBody: Term, trigger: Trigger) =
    Quantification(Forall, qvars, tBody, trigger :: Nil)

  def apply(qvars: Seq[Var], tBody: Term, triggers: Seq[Trigger]) =
    Quantification(Forall, qvars, tBody, triggers)

  override val toString = "QA"
}

object Exists extends Quantifier {
  def apply(qvar: Var, tBody: Term, triggers: Seq[Trigger]) =
    Quantification(Exists, qvar :: Nil, tBody, triggers)

  def apply(qvars: Seq[Var], tBody: Term, triggers: Seq[Trigger]) =
    Quantification(Exists, qvars, tBody, triggers)

  override val toString = "QE"
}

class Trigger private[terms] (val p: Seq[Term]) extends commonnodes.StructuralEqualityUnaryOp[Seq[Term]] {
  override val toString = s"{${p.mkString(",")}}"
}

object Trigger {
  def apply(t: Term) = new Trigger(t :: Nil)
  def apply(ts: Seq[Term]) = new Trigger(ts)

  def unapply(trigger: Trigger) = Some(trigger.p)
}

class Quantification private[terms] (val q: Quantifier,
                                     val vars: Seq[Var],
                                     val body: Term,
                                     val triggers: Seq[Trigger])
    extends BooleanTerm
       with commonnodes.StructuralEquality {

  lazy val autoTrigger: Quantification = {
    if (triggers.nonEmpty) {
      /* Triggers were given explicitly */
      this
    } else {
      val results = TriggerGenerator.generateTriggers(vars, body)

      if (results.nonEmpty) {
        val (generatedTriggers, extraVariables) = results(0)
        Quantification(q, vars ++ extraVariables, body, generatedTriggers)
      } else {
        /* TODO: Emit warning that no triggers were found */
        this
      }
    }
  }

  val equalityDefiningMembers = q :: vars :: body :: triggers :: Nil

  override val toString = s"$q ${vars.mkString(",")} :: $body"
}

object Quantification extends ((Quantifier, Seq[Var], Term, Seq[Trigger]) => Quantification) {
  def apply(q: Quantifier, vars: Seq[Var], tBody: Term, triggers: Seq[Trigger]) =
    /* TODO: If we optimise away a quantifier, we cannot, for example, access
     *       autoTrigger on the returned object.
     */
    new Quantification(q, vars, tBody, triggers)
//    tBody match {
//    case True() | False() => tBody
//    case _ => new Quantification(q, vars, tBody, triggers)
//  }

  def unapply(q: Quantification) = Some((q.q, q.vars, q.body, q.triggers))
}

/* Arithmetic expression terms */

sealed abstract class ArithmeticTerm extends Term {
  val sort = sorts.Int
}

class Plus(val p0: Term, val p1: Term) extends ArithmeticTerm
    with commonnodes.Plus[Term] with commonnodes.StructuralEqualityBinaryOp[Term]
    with ForbiddenInTrigger

object Plus extends Function2[Term, Term, Term] {
	import predef.Zero

	def apply(e0: Term, e1: Term) = (e0, e1) match {
		case (t0, Zero) => t0
		case (Zero, t1) => t1
		case (IntLiteral(n0), IntLiteral(n1)) => IntLiteral(n0 + n1)
		case _ => new Plus(e0, e1)
	}

	def unapply(t: Plus) = Some((t.p0, t.p1))
}

class Minus(val p0: Term, val p1: Term) extends ArithmeticTerm
    with commonnodes.Minus[Term] with commonnodes.StructuralEqualityBinaryOp[Term]
    with ForbiddenInTrigger

object Minus extends Function2[Term, Term, Term] {
	import predef.Zero

	def apply(e0: Term, e1: Term) = (e0, e1) match {
		case (t0, Zero) => t0
		case (IntLiteral(n0), IntLiteral(n1)) => IntLiteral(n0 - n1)
		case (t0, t1) if t0 == t1 => Zero
		case _ => new Minus(e0, e1)
	}

	def unapply(t: Minus) = Some((t.p0, t.p1))
}

class Times(val p0: Term, val p1: Term) extends ArithmeticTerm
		with commonnodes.Times[Term] with commonnodes.StructuralEqualityBinaryOp[Term]
    with ForbiddenInTrigger

object Times extends Function2[Term, Term, Term] {
	import predef.{Zero, One}

	def apply(e0: Term, e1: Term) = (e0, e1) match {
		case (t0, Zero) => Zero
		case (Zero, t1) => Zero
		case (t0, One) => t0
		case (One, t1) => t1
		case (IntLiteral(n0), IntLiteral(n1)) => IntLiteral(n0 * n1)
		case _ => new Times(e0, e1)
	}

	def unapply(t: Times) = Some((t.p0, t.p1))
}

case class Div(p0: Term, p1: Term) extends ArithmeticTerm
		with commonnodes.Div[Term] with ForbiddenInTrigger

case class Mod(p0: Term, p1: Term) extends ArithmeticTerm
		with commonnodes.Mod[Term] with ForbiddenInTrigger

/* Boolean expression terms */

sealed trait BooleanTerm extends Term { override val sort = sorts.Bool }

class Not(val p: Term) extends BooleanTerm
    with commonnodes.StructuralEqualityUnaryOp[Term] with ForbiddenInTrigger {

	override val op = "!"

	override val toString = p match {
		case eq: BuiltinEquals => eq.p0.toString + " != " + eq.p1.toString
		case _ => super.toString
	}
}

object Not extends (Term => Term) {
	def apply(e0: Term) = e0 match {
		case Not(e1) => e1
		case True() => False()
		case False() => True()
		case _ => new Not(e0)
	}

	def unapply(e: Not) = Some(e.p)
}

class Or(val p0: Term, val p1: Term) extends BooleanTerm
		with commonnodes.Or[Term] with commonnodes.StructuralEqualityBinaryOp[Term]
    with ForbiddenInTrigger

/* TODO: Or should be (Term, Term) => BooleanTerm, but that require a
 *       Boolean(t: Term) wrapper, because e0/e1 may just be a Var.
 *       It would be sooooo handy to be able to work with Term[Sort], but
 *       that conflicts with using extractor objects to simplify terms,
 *       since extractor objects can't be type-parameterised.
 */
object Or extends Function2[Term, Term, Term] {
	def apply(e0: Term, e1: Term) = (e0, e1) match {
		case (True(), _) | (_, True()) => True()
		case (False(), _) => e1
		case (_, False()) => e0
		case _ if e0 == e1 => e0
		case _ => new Or(e0, e1)
	}

	def unapply(e: Or) = Some((e.p0, e.p1))
}

class And(val ts: Seq[Term]) extends BooleanTerm
    with commonnodes.StructuralEquality
    with ForbiddenInTrigger {

  assert(ts.nonEmpty, "Expected at least one term, but found none")

  val equalityDefiningMembers = ts

  override lazy val toString = ts.mkString(" && ")
}

object And {
  def apply(ts: Term*) = createAnd(ts)
  def apply(ts: Set[Term]) = createAnd(ts.toSeq)

  @inline
  def createAnd(_ts: Seq[Term]): Term = {
    var ts = _ts.flatMap { case And(ts1) => ts1; case other => other :: Nil}
    ts = _ts.filterNot(_ == True())
    ts = ts.distinct

    ts match {
      case Seq() => True()
      case Seq(t) => t
      case _ => new And(ts)
    }
  }

	def unapply(e: And) = Some(e.ts)
}

class Implies(val p0: Term, val p1: Term) extends BooleanTerm
		with commonnodes.Implies[Term] with commonnodes.StructuralEqualityBinaryOp[Term]
    with ForbiddenInTrigger

object Implies extends Function2[Term, Term, Term] {
	def apply(e0: Term, e1: Term): Term = (e0, e1) match {
		case (True(), _) => e1
		case (False(), _) => True()
		case (_, True()) => True()
		case (_, Implies(e10, e11)) => Implies(And(e0, e10), e11)
		case _ if e0 == e1 => True()
		case _ => new Implies(e0, e1)
	}

	def unapply(e: Implies) = Some((e.p0, e.p1))
}

class Iff(val p0: Term, val p1: Term) extends BooleanTerm
		with commonnodes.Iff[Term] with commonnodes.StructuralEqualityBinaryOp[Term]
    with ForbiddenInTrigger

object Iff extends Function2[Term, Term, Term] {
	def apply(e0: Term, e1: Term) = (e0, e1) match {
		case (True(), _) => e1
		case (_, True()) => e0
		case _ if e0 == e1 => True()
		case _ => new Iff(e0, e1)
	}

	def unapply(e: Iff) = Some((e.p0, e.p1))
}

class Ite(val t0: Term, val t1: Term, val t2: Term)
    extends Term
       with ForbiddenInTrigger
       with commonnodes.StructuralEquality {

	assert(t0.sort == sorts.Bool && t1.sort == t2.sort, /* @elidable */
			"Ite term Ite(%s, %s, %s) is not well-sorted: %s, %s, %s"
			.format(t0, t1, t2, t0.sort, t1.sort, t2.sort))


  val equalityDefiningMembers = t0 :: t1 :: t2 :: Nil
  val sort = t1.sort
  override val toString = "(%s ? %s : %s)".format(t0, t1, t2)
}

object Ite extends Function3[Term, Term, Term, Term] {
	def apply(e0: Term, e1: Term, e2: Term) = (e0, e1, e2) match {
    case _ if e1 == e2 => e1
    case (True(), _, _) => e1
    case (False(), _, _) => e2
    case (_, True(), False()) => e0
    case (_, False(), True()) => Not(e0)
    case _ => new Ite(e0, e1, e2)
  }

	def unapply(e: Ite) = Some((e.t0, e.t1, e.t2))
}

/* Comparison expression terms */

sealed trait ComparisonTerm extends BooleanTerm

sealed trait Equals extends ComparisonTerm with commonnodes.Eq[Term]

object Equals extends ((Term, Term) => BooleanTerm) {
  def apply(e0: Term, e1: Term) = {
    assert(e0.sort == e1.sort,
           "Expected both operands to be of the same sort, but found %s (%s) and %s (%s)."
           .format(e0.sort, e0, e1.sort, e1))

    if (e0 == e1)
      True()
    else
      e0.sort match {
        case _: sorts.Seq | _: sorts.Set | _: sorts.Multiset => new CustomEquals(e0, e1)
        case _ => new BuiltinEquals(e0, e1)
      }
  }

  def unapply(e: Equals) = Some((e.p0, e.p1))
}

/* Represents built-in equality, e.g., '=' in SMT-LIB */
class BuiltinEquals private[terms] (val p0: Term, val p1: Term) extends Equals
    with commonnodes.StructuralEqualityBinaryOp[Term]
    with ForbiddenInTrigger {
}

object BuiltinEquals {
  def unapply(e: BuiltinEquals) = Some((e.p0, e.p1))
}

/* Custom equality that (potentially) needs to be axiomatised. */
class CustomEquals private[terms] (val p0: Term, val p1: Term) extends Equals
    with commonnodes.StructuralEqualityBinaryOp[Term]
    with PossibleTrigger {

  def getArgs = p0 :: p1 :: Nil
  def withArgs(args: Seq[Term]) = Equals(args(0), args(1)).asInstanceOf[CustomEquals]
    /* The cast will raise an exception if the equality has been optimised away */
}

object CustomEquals {
  def unapply(e: CustomEquals) = Some((e.p0, e.p1))
}

class Less(val p0: Term, val p1: Term) extends ComparisonTerm
    with commonnodes.Less[Term] with commonnodes.StructuralEqualityBinaryOp[Term]
    with ForbiddenInTrigger {

  assert(p0.sort == p1.sort,
    "Expected both operands to be of the same sort, but found %s (%s) and %s (%s)."
      .format(p0.sort, p0, p1.sort, p1))
}

object Less extends /* OptimisingBinaryArithmeticOperation with */ Function2[Term, Term, Term] {
	def apply(e0: Term, e1: Term) = (e0, e1) match {
		case (IntLiteral(n0), IntLiteral(n1)) => if (n0 < n1) True() else False()
		case (t0, t1) if t0 == t1 => False()
		case _ => new Less(e0, e1)
	}

	def unapply(e: Less) = Some((e.p0, e.p1))
}

class AtMost(val p0: Term, val p1: Term) extends ComparisonTerm
		with commonnodes.AtMost[Term] with commonnodes.StructuralEqualityBinaryOp[Term]
    with ForbiddenInTrigger

object AtMost extends /* OptimisingBinaryArithmeticOperation with */ Function2[Term, Term, Term] {
	def apply(e0: Term, e1: Term) = (e0, e1) match {
		case (IntLiteral(n0), IntLiteral(n1)) => if (n0 <= n1) True() else False()
		case (t0, t1) if t0 == t1 => True()
		case _ => new AtMost(e0, e1)
	}

	def unapply(e: AtMost) = Some((e.p0, e.p1))
}

class Greater(val p0: Term, val p1: Term) extends ComparisonTerm
		with commonnodes.Greater[Term] with commonnodes.StructuralEqualityBinaryOp[Term]
    with ForbiddenInTrigger

object Greater extends /* OptimisingBinaryArithmeticOperation with */ Function2[Term, Term, Term] {
	def apply(e0: Term, e1: Term) = (e0, e1) match {
		case (IntLiteral(n0), IntLiteral(n1)) => if (n0 > n1) True() else False()
		case (t0, t1) if t0 == t1 => False()
		case _ => new Greater(e0, e1)
	}

	def unapply(e: Greater) = Some((e.p0, e.p1))
}

class AtLeast(val p0: Term, val p1: Term) extends ComparisonTerm
		with commonnodes.AtLeast[Term] with commonnodes.StructuralEqualityBinaryOp[Term]
    with ForbiddenInTrigger

object AtLeast extends /* OptimisingBinaryArithmeticOperation with */ Function2[Term, Term, Term] {
	def apply(e0: Term, e1: Term) = (e0, e1) match {
		case (IntLiteral(n0), IntLiteral(n1)) => if (n0 >= n1) True() else False()
		case (t0, t1) if t0 == t1 => True()
		case _ => new AtLeast(e0, e1)
	}

	def unapply(e: AtLeast) = Some((e.p0, e.p1))
}

/*
 * Permissions
 */

sealed trait FractionalPermissions[P <: FractionalPermissions[P]] extends Term {
  def +(other: P): P
  def -(other: P): P
  def *(other: P): P
  def <(other: P): Term
  def >(other: P): Term
}

sealed abstract class DefaultFractionalPermissions extends FractionalPermissions[DefaultFractionalPermissions] {
  val sort = sorts.Perm

  def +(other: DefaultFractionalPermissions) = PermPlus(this, other)
  def -(other: DefaultFractionalPermissions) = PermMinus(this, other)
  def *(other: DefaultFractionalPermissions) = PermTimes(this, other)
  def <(other: DefaultFractionalPermissions) = PermLess(this, other)
  def >(other: DefaultFractionalPermissions) = PermLess(other, this)
}

case class NoPerm() extends DefaultFractionalPermissions { override val toString = "Z" }
case class FullPerm() extends DefaultFractionalPermissions { override val toString = "W" }
case class FractionPerm(n: DefaultFractionalPermissions, d: DefaultFractionalPermissions) extends DefaultFractionalPermissions { override val toString = s"$n/$d" }
case class WildcardPerm(v: Var) extends DefaultFractionalPermissions { override val toString = v.toString }

/* TermPerms essentially only exist to please the type system, that is,
 * to use a permission-sorted `Term` where a `DefaultFractionalPermissions`
 * is expected.
 *
 * As a consequence, TermPerms can be ignored by trigger generators.
 */
class TermPerm(val t: Term) extends DefaultFractionalPermissions
    with commonnodes.StructuralEquality {

  utils.assertSort(t, "term", List(sorts.Perm, sorts.Int))

  val equalityDefiningMembers = t :: Nil
  override val toString = t.toString
}

object TermPerm extends Function1[Term, DefaultFractionalPermissions] {
  def apply(t: Term) = t match {
    case dfp: DefaultFractionalPermissions => dfp
    case _ => new TermPerm(t)
  }

  def unapply(tp: TermPerm) = Some(tp.t)
}

case class IsValidPermVar(v: Var) extends BooleanTerm {
  override val toString = s"PVar($v)"
}

case class IsReadPermVar(v: Var, ub: DefaultFractionalPermissions) extends BooleanTerm {
  override val toString = s"RdVar($v, $ub)"
}

class PermTimes(val p0: DefaultFractionalPermissions, val p1: DefaultFractionalPermissions)
    extends DefaultFractionalPermissions
       with commonnodes.Times[DefaultFractionalPermissions]
       with commonnodes.StructuralEqualityBinaryOp[DefaultFractionalPermissions]
       with ForbiddenInTrigger

object PermTimes extends ((DefaultFractionalPermissions, DefaultFractionalPermissions) => DefaultFractionalPermissions) {
  def apply(t0: DefaultFractionalPermissions, t1: DefaultFractionalPermissions) = (t0, t1) match {
    case (FullPerm(), t) => t
    case (t, FullPerm()) => t
    case (NoPerm(), _) => NoPerm()
    case (_, NoPerm()) => NoPerm()
    case (_, _) => new PermTimes(t0, t1)
  }

  def unapply(pt: PermTimes) = Some((pt.p0, pt.p1))
}

class IntPermTimes(val p0: Term, val p1: DefaultFractionalPermissions)
    extends DefaultFractionalPermissions
       with commonnodes.Times[Term]
       with commonnodes.StructuralEqualityBinaryOp[Term]
       with ForbiddenInTrigger

object IntPermTimes extends ((Term, DefaultFractionalPermissions) => DefaultFractionalPermissions) {
  import predef.{Zero, One}

  def apply(t0: Term, t1: DefaultFractionalPermissions) = (t0, t1) match {
    case (Zero, t) => NoPerm()
    case (One, t) => t
    case (_, NoPerm()) => NoPerm()
    case (_, _) => new IntPermTimes(t0, t1)
  }

  def unapply(pt: IntPermTimes) = Some((pt.p0, pt.p1))
}

case class PermIntDiv(p0: DefaultFractionalPermissions, p1: Term)
    extends DefaultFractionalPermissions
    with commonnodes.Div[Term]
//    with commonnodes.StructuralEqualityBinaryOp[Term]
    with ForbiddenInTrigger {

  utils.assertSort(p1, "Second term", sorts.Int)
}

class PermPlus(val p0: DefaultFractionalPermissions, val p1: DefaultFractionalPermissions)
    extends DefaultFractionalPermissions
       with commonnodes.Plus[DefaultFractionalPermissions]
       with commonnodes.StructuralEqualityBinaryOp[DefaultFractionalPermissions]
       with ForbiddenInTrigger

object PermPlus extends ((DefaultFractionalPermissions, DefaultFractionalPermissions) => DefaultFractionalPermissions) {
  def apply(t0: DefaultFractionalPermissions, t1: DefaultFractionalPermissions) = (t0, t1) match {
    case (NoPerm(), _) => t1
    case (_, NoPerm()) => t0
    case (_, _) => new PermPlus(t0, t1)
  }

  def unapply(pp: PermPlus) = Some((pp.p0, pp.p1))
}

class PermMinus(val p0: DefaultFractionalPermissions, val p1: DefaultFractionalPermissions)
    extends DefaultFractionalPermissions
       with commonnodes.Minus[DefaultFractionalPermissions]
       with commonnodes.StructuralEqualityBinaryOp[DefaultFractionalPermissions]
       with ForbiddenInTrigger {

  override val toString = p1 match {
    case _: commonnodes.BinaryOp[_] => s"$p0 $op ($p1)"
    case _ => s"$p0 $op $p1"
  }
}

object PermMinus extends ((DefaultFractionalPermissions, DefaultFractionalPermissions) => DefaultFractionalPermissions) {
  def apply(t0: DefaultFractionalPermissions, t1: DefaultFractionalPermissions) = (t0, t1) match {
    case (_, NoPerm()) => t0
    case (p0, p1) if p0 == p1 => NoPerm()
    case (p0, PermMinus(p1, p2)) if p0 == p1 => p2
    case (PermPlus(p0, p1), p2) if p0 == p2 => p1
    case (PermPlus(p0, p1), p2) if p1 == p2 => p0
    case (_, _) => new PermMinus(t0, t1)
  }

  def unapply(pm: PermMinus) = Some((pm.p0, pm.p1))
}

class PermLess(val p0: DefaultFractionalPermissions, val p1: DefaultFractionalPermissions)
    extends BooleanTerm
       with commonnodes.Less[DefaultFractionalPermissions]
       with commonnodes.StructuralEqualityBinaryOp[DefaultFractionalPermissions]
       with ForbiddenInTrigger {

  override val toString = "(%s) < (%s)".format(p0, p1)
}

object PermLess extends ((DefaultFractionalPermissions, DefaultFractionalPermissions) => Term) {
  def apply(t0: DefaultFractionalPermissions, t1: DefaultFractionalPermissions) = {
    (t0, t1) match {
      case _ if t0 == t1 => False()
      case (NoPerm(), FullPerm()) => True()
      case (FullPerm(), _: WildcardPerm) => False()

      case (`t0`, TermPerm(Ite(tCond, tIf, tElse))) =>
        /* The pattern p0 < b ? p1 < p2 arises very often in the context of quantified permissions.
         * Pushing the comparisons into the ite allows further simplifications.
         */
        Ite(tCond, t0 < TermPerm(tIf), t0 < TermPerm(tElse))

      case _ => new PermLess(t0, t1)
    }
  }

  def unapply(pl: PermLess) = Some((pl.p0, pl.p1))
}

case class PermMin(p0: Term, p1: Term) extends DefaultFractionalPermissions
    with commonnodes.BinaryOp[Term]
    with PossibleBinaryOpTrigger[Term] {

  utils.assertSort(p0, "Permission 1st", sorts.Perm)
  utils.assertSort(p1, "Permission 2nd", sorts.Perm)

  override val toString = s"min ($p0, $p1)"

  def withArgs(args: Seq[Term]) = PermMin(args(0), args(1))
}

/* Functions */

case class Apply(func: Term, args: Seq[Term]) extends Term with PossibleTrigger {
  val funcSort = func.sort match {
    case a: sorts.Arrow => a
    case other => sys.error(s"Cannot apply $func of sort $other to $args")
  }

  val sort = funcSort.to

  override val toString = s"$func(${args.mkString(",")})"

  lazy val getArgs = func +: args
  def withArgs(args: Seq[Term]) = Apply(args.head, args.tail)
}

case class FApp(function: Function, snapshot: Term, tArgs: Seq[Term]) extends Term with PossibleTrigger {
  utils.assertSort(snapshot, "snapshot", sorts.Snap)

  val sort = function.sort.to

  lazy val limitedVersion = FApp(function.limitedVersion, snapshot, tArgs)

  override val toString = s"${function.id}(${tArgs.mkString(",")};$snapshot)"

  lazy val getArgs = snapshot +: tArgs
  def withArgs(args: Seq[Term]) = FApp(function, args.head, args.tail)
}

/* Sequences */

sealed trait SeqTerm extends Term {
  val elementsSort: Sort
  val sort: sorts.Seq
}

case class SeqRanged(p0: Term, p1: Term) extends SeqTerm /* with BinaryOp[Term] */ with PossibleTrigger  {
  utils.assertSort(p0, "first operand", sorts.Int)
  utils.assertSort(p1, "second operand", sorts.Int)

  val elementsSort = sorts.Int
  val sort = sorts.Seq(elementsSort)

  override val toString = "[%s..%s]".format(p0, p1)

  lazy val getArgs = p0 :: p1 :: Nil
  def withArgs(args: Seq[Term]) = SeqRanged(args(0), args(1))
}

case class SeqNil(elementsSort: Sort) extends SeqTerm with Literal {
  val sort = sorts.Seq(elementsSort)
  override val toString = "Nil"
}

case class SeqSingleton(p: Term) extends SeqTerm /* with UnaryOp[Term] */ with PossibleTrigger {
  val elementsSort = p.sort
  val sort = sorts.Seq(elementsSort)

  override val toString = "[" + p + "]"

  lazy val getArgs = p :: Nil
  def withArgs(args: Seq[Term]) = SeqSingleton(args(0))
}

class SeqAppend(val p0: Term, val p1: Term) extends SeqTerm
    with commonnodes.StructuralEqualityBinaryOp[Term]
    with PossibleTrigger {

  val elementsSort = p0.sort.asInstanceOf[sorts.Seq].elementsSort
  val sort = sorts.Seq(elementsSort)

  override val op = "++"

  lazy val getArgs = p0 :: p1 :: Nil
  def withArgs(args: Seq[Term]) = SeqAppend(args(0), args(1))
}

object SeqAppend extends ((Term, Term) => SeqTerm) {
  def apply(t0: Term, t1: Term) = {
    utils.assertSameSeqSorts(t0, t1)
    new SeqAppend(t0, t1)
  }

  def unapply(sa: SeqAppend) = Some((sa.p0, sa.p1))
}

class SeqDrop(val p0: Term, val p1: Term) extends SeqTerm
    with commonnodes.StructuralEqualityBinaryOp[Term]
    with PossibleTrigger {

  val elementsSort = p0.sort.asInstanceOf[sorts.Seq].elementsSort
  val sort = sorts.Seq(elementsSort)

  override val toString = p0 + "[" + p1 + ":]"

  lazy val getArgs = p0 :: p1 :: Nil
  def withArgs(args: Seq[Term]) = SeqDrop(args(0), args(1))
}

object SeqDrop extends ((Term, Term) => SeqTerm) {
  def apply(t0: Term, t1: Term) = {
    utils.assertSort(t0, "first operand", "Seq", _.isInstanceOf[sorts.Seq])
    utils.assertSort(t1, "second operand", sorts.Int)
    new SeqDrop(t0, t1)
  }

  def unapply(sd: SeqDrop) = Some((sd.p0, sd.p1))
}

class SeqTake(val p0: Term, val p1: Term) extends SeqTerm
    with commonnodes.StructuralEqualityBinaryOp[Term]
    with PossibleTrigger {

  val elementsSort = p0.sort.asInstanceOf[sorts.Seq].elementsSort
  val sort = sorts.Seq(elementsSort)

  override val toString = p0 + "[:" + p1 + "]"

  lazy val getArgs = p0 :: p1 :: Nil
  def withArgs(args: Seq[Term]) = SeqTake(args(0), args(1))
}

object SeqTake extends ((Term, Term) => SeqTerm) {
  def apply(t0: Term, t1: Term) = {
    utils.assertSort(t0, "first operand", "Seq", _.isInstanceOf[sorts.Seq])
    utils.assertSort(t1, "second operand", sorts.Int)
    new SeqTake(t0, t1)
  }

  def unapply(st: SeqTake) = Some((st.p0, st.p1))
}

class SeqLength(val p: Term) extends Term
    with commonnodes.StructuralEqualityUnaryOp[Term]
    with PossibleTrigger {

  val sort = sorts.Int
  override val toString = "|" + p + "|"

  lazy val getArgs = p :: Nil
  def withArgs(args: Seq[Term]) = SeqLength(args(0))
}

object SeqLength {
  def apply(t: Term) = {
    utils.assertSort(t, "term", "Seq", _.isInstanceOf[sorts.Seq])
    new SeqLength(t)
  }

  def unapply(sl: SeqLength) = Some(sl.p)
}

class SeqAt(val p0: Term, val p1: Term) extends Term
    with commonnodes.StructuralEqualityBinaryOp[Term]
    with PossibleTrigger {

  val sort = p0.sort.asInstanceOf[sorts.Seq].elementsSort

  override val toString = p0 + "[" + p1 + "]"

  lazy val getArgs = p0 :: p1 :: Nil
  def withArgs(args: Seq[Term]) = SeqAt(args(0), args(1))
}

object SeqAt extends ((Term, Term) => Term) {
  def apply(t0: Term, t1: Term) = {
    utils.assertSort(t0, "first operand", "Seq", _.isInstanceOf[sorts.Seq])
    utils.assertSort(t1, "second operand", sorts.Int)
    new SeqAt(t0, t1)
  }

  def unapply(sa: SeqAt) = Some((sa.p0, sa.p1))
}

class SeqIn(val p0: Term, val p1: Term) extends BooleanTerm
    with commonnodes.StructuralEqualityBinaryOp[Term]
    with PossibleTrigger {

  override val toString = "%s in %s".format(p1, p0)

  lazy val getArgs = p0 :: p1 :: Nil
  def withArgs(args: Seq[Term]) = SeqIn(args(0), args(1))
}

object SeqIn extends ((Term, Term) => BooleanTerm) {
  def apply(t0: Term, t1: Term) = {
    utils.assertSort(t0, "first operand", "Seq", _.isInstanceOf[sorts.Seq])
    utils.assertSort(t1, "second operand", t0.sort.asInstanceOf[sorts.Seq].elementsSort)
    new SeqIn(t0, t1)
  }

  def unapply(si: SeqIn) = Some((si.p0, si.p1))
}

class SeqUpdate(val t0: Term, val t1: Term, val t2: Term)
    extends SeqTerm
       with commonnodes.StructuralEquality
       with PossibleTrigger {

  val sort = t0.sort.asInstanceOf[sorts.Seq]
  val elementsSort = sort.elementsSort
  val equalityDefiningMembers = t0 :: t1 :: t2 :: Nil
  override val toString = s"$t0[$t1] := $t2"

  lazy val getArgs = t0 :: t1 :: t2 :: Nil
  def withArgs(args: Seq[Term]) = SeqUpdate(args(0), args(1), args(2))
}

object SeqUpdate extends ((Term, Term, Term) => SeqTerm) {
  def apply(t0: Term, t1: Term, t2: Term) = {
    utils.assertSort(t0, "first operand", "Seq", _.isInstanceOf[sorts.Seq])
    utils.assertSort(t1, "second operand", sorts.Int)
    utils.assertSort(t2, "third operand", t0.sort.asInstanceOf[sorts.Seq].elementsSort)

    new SeqUpdate(t0, t1, t2)
  }

  def unapply(su: SeqUpdate) = Some((su.t0, su.t1, su.t2))
}

/* Sets */

sealed trait SetTerm extends Term {
  val elementsSort: Sort
  val sort: sorts.Set
}

sealed trait BinarySetOp extends SetTerm
    with commonnodes.StructuralEqualityBinaryOp[Term]
    with PossibleBinaryOpTrigger[Term] {

  val elementsSort = p0.sort.asInstanceOf[sorts.Set].elementsSort
  val sort = sorts.Set(elementsSort)
}

case class EmptySet(elementsSort: Sort) extends SetTerm with Literal {
  val sort = sorts.Set(elementsSort)
  override val toString = "Ø"
}

case class SingletonSet(p: Term) extends SetTerm /* with UnaryOp[Term] */ with PossibleTrigger {
  val elementsSort = p.sort
  val sort = sorts.Set(elementsSort)

  override val toString = "{" + p + "}"

  lazy val getArgs = p :: Nil
  def withArgs(args: Seq[Term]) = SingletonSet(args(0))
}

class SetAdd(val p0: Term, val p1: Term) extends SetTerm
    with commonnodes.StructuralEqualityBinaryOp[Term]
    with PossibleTrigger {

  val elementsSort = p0.sort.asInstanceOf[sorts.Set].elementsSort
  val sort = sorts.Set(elementsSort)

  override val op = "+"

  lazy val getArgs = p0 :: p1 :: Nil
  def withArgs(args: Seq[Term]) = SetAdd(args(0), args(1))
}

object SetAdd extends ((Term, Term) => SetTerm) {
  def apply(t0: Term, t1: Term) = {
    utils.assertSort(t0, "first operand", "Set", _.isInstanceOf[sorts.Set])
    utils.assertSort(t1, "second operand", t0.sort.asInstanceOf[sorts.Set].elementsSort)

    new SetAdd(t0, t1)
  }

  def unapply(sa: SetAdd) = Some((sa.p0, sa.p1))
}

class SetUnion(val p0: Term, val p1: Term) extends BinarySetOp {
  override val op = "∪"

  def withArgs(args: Seq[Term]) = SetUnion(args(0), args(1))
}

object SetUnion extends ((Term, Term) => SetTerm) {
  def apply(t0: Term, t1: Term) = {
    utils.assertSameSetSorts(t0, t1)
    new SetUnion(t0, t1)
  }

  def unapply(su: SetUnion) = Some((su.p0, su.p1))
}

class SetIntersection(val p0: Term, val p1: Term) extends BinarySetOp {
  override val op = "∩"

  def withArgs(args: Seq[Term]) = SetIntersection(args(0), args(1))
}

object SetIntersection extends ((Term, Term) => SetTerm) {
  def apply(t0: Term, t1: Term) = {
    utils.assertSameSetSorts(t0, t1)
    new SetIntersection(t0, t1)
  }

  def unapply(si: SetIntersection) = Some((si.p0, si.p1))
}

class SetSubset(val p0: Term, val p1: Term) extends BinarySetOp {
  override val op = "⊂"

  def withArgs(args: Seq[Term]) = SetSubset(args(0), args(1))
}

object SetSubset extends ((Term, Term) => SetTerm) {
  def apply(t0: Term, t1: Term) = {
    utils.assertSameSetSorts(t0, t1)
    new SetSubset(t0, t1)
  }

  def unapply(ss: SetSubset) = Some((ss.p0, ss.p1))
}

class SetDisjoint(val p0: Term, val p1: Term) extends BinarySetOp {
  override val op = "disj"

  def withArgs(args: Seq[Term]) = SetDisjoint(args(0), args(1))
}

object SetDisjoint extends ((Term, Term) => SetTerm) {
  def apply(t0: Term, t1: Term) = {
    utils.assertSameSetSorts(t0, t1)
    new SetDisjoint(t0, t1)
  }

  def unapply(sd: SetDisjoint) = Some((sd.p0, sd.p1))
}

class SetDifference(val p0: Term, val p1: Term) extends BinarySetOp {
  override val op = "\\"

  def withArgs(args: Seq[Term]) = SetDifference(args(0), args(1))
}

object SetDifference extends ((Term, Term) => SetTerm) {
  def apply(t0: Term, t1: Term) = {
    utils.assertSameSetSorts(t0, t1)
    new SetDifference(t0, t1)
  }

  def unapply(sd: SetDifference) = Some((sd.p0, sd.p1))
}

class SetIn(val p0: Term, val p1: Term) extends BooleanTerm
    with commonnodes.StructuralEqualityBinaryOp[Term]
    with PossibleTrigger {

  override val op = "in"

  lazy val getArgs = p0 :: p1 :: Nil
  def withArgs(args: Seq[Term]) = SetIn(args(0), args(1))
}

object SetIn extends ((Term, Term) => BooleanTerm) {
  def apply(t0: Term, t1: Term) = {
    utils.assertSort(t1, "second operand", "Set", _.isInstanceOf[sorts.Set])
    utils.assertSort(t0, "first operand", t1.sort.asInstanceOf[sorts.Set].elementsSort)

    new SetIn(t0, t1)
  }

  def unapply(si: SetIn) = Some((si.p0, si.p1))
}

class SetCardinality(val p: Term) extends Term
    with commonnodes.StructuralEqualityUnaryOp[Term]
    with PossibleTrigger {

  val sort = sorts.Int
  override val toString = "|" + p + "|"

  lazy val getArgs = p :: Nil
  def withArgs(args: Seq[Term]) = SetCardinality(args(0))
}

object SetCardinality extends (Term => SetCardinality) {
  def apply(t: Term) = {
    utils.assertSort(t, "term", "Set", _.isInstanceOf[sorts.Set])
    new SetCardinality(t)
  }

  def unapply(sc: SetCardinality) = Some(sc.p)
}

/* Multisets */

sealed trait MultisetTerm extends Term {
  val elementsSort: Sort
  val sort: sorts.Multiset
}

sealed trait BinaryMultisetOp extends MultisetTerm
    with commonnodes.StructuralEqualityBinaryOp[Term]
    with PossibleBinaryOpTrigger[Term] {

  val elementsSort = p0.sort.asInstanceOf[sorts.Multiset].elementsSort
  val sort = sorts.Multiset(elementsSort)
}

case class EmptyMultiset(elementsSort: Sort) extends MultisetTerm with Literal {
  val sort = sorts.Multiset(elementsSort)
  override val toString = "Ø"
}

case class SingletonMultiset(p: Term) extends MultisetTerm /* with UnaryOp[Term] */ with PossibleTrigger {
  val elementsSort = p.sort
  val sort = sorts.Multiset(elementsSort)

  override val toString = "{" + p + "}"

  lazy val getArgs = p :: Nil
  def withArgs(args: Seq[Term]) = SingletonMultiset(args(0))
}

class MultisetAdd(val p0: Term, val p1: Term) extends MultisetTerm
    with commonnodes.StructuralEqualityBinaryOp[Term]
    with PossibleTrigger {

  val elementsSort = p0.sort.asInstanceOf[sorts.Multiset].elementsSort
  val sort = sorts.Multiset(elementsSort)

  override val op = "+"

  lazy val getArgs = p0 :: p1 :: Nil
  def withArgs(args: Seq[Term]) = MultisetAdd(args(0), args(1))
}

object MultisetAdd extends ((Term, Term) => MultisetTerm) {
  def apply(t0: Term, t1: Term) = {
    utils.assertSort(t0, "first operand", "Set", _.isInstanceOf[sorts.Multiset])
    utils.assertSort(t1, "second operand", t0.sort.asInstanceOf[sorts.Multiset].elementsSort)

    new MultisetAdd(t0, t1)
  }

  def unapply(ma: MultisetAdd) = Some((ma.p0, ma.p1))
}

class MultisetUnion(val p0: Term, val p1: Term) extends BinaryMultisetOp {
  override val op = "∪"

  def withArgs(args: Seq[Term]) = MultisetUnion(args(0), args(1))
}

object MultisetUnion extends ((Term, Term) => MultisetTerm) {
  def apply(t0: Term, t1: Term) = {
    utils.assertSameMultisetSorts(t0, t1)
    new MultisetUnion(t0, t1)
  }

  def unapply(mu: MultisetUnion) = Some((mu.p0, mu.p1))
}

class MultisetIntersection(val p0: Term, val p1: Term) extends BinaryMultisetOp {
  override val op = "∩"

  def withArgs(args: Seq[Term]) = MultisetIntersection(args(0), args(1))
}

object MultisetIntersection extends ((Term, Term) => MultisetTerm) {
  def apply(t0: Term, t1: Term) = {
    utils.assertSameMultisetSorts(t0, t1)
    new MultisetIntersection(t0, t1)
  }

  def unapply(mi: MultisetIntersection) = Some((mi.p0, mi.p1))
}

class MultisetSubset(val p0: Term, val p1: Term) extends BinaryMultisetOp {
  override val op = "⊂"

  def withArgs(args: Seq[Term]) = MultisetSubset(args(0), args(1))
}

object MultisetSubset extends ((Term, Term) => MultisetTerm) {
  def apply(t0: Term, t1: Term) = {
    utils.assertSameMultisetSorts(t0, t1)
    new MultisetSubset(t0, t1)
  }

  def unapply(ms: MultisetSubset) = Some((ms.p0, ms.p1))
}

class MultisetDifference(val p0: Term, val p1: Term) extends BinaryMultisetOp {
  override val op = "\\"

  def withArgs(args: Seq[Term]) = MultisetDifference(args(0), args(1))
}

object MultisetDifference extends ((Term, Term) => MultisetTerm) {
  def apply(t0: Term, t1: Term) = {
    utils.assertSameMultisetSorts(t0, t1)
    new MultisetDifference(t0, t1)
  }

  def unapply(md: MultisetDifference) = Some((md.p0, md.p1))
}

class MultisetIn(val p0: Term, val p1: Term) extends BooleanTerm
    with commonnodes.StructuralEqualityBinaryOp[Term]
    with PossibleTrigger {

  override val op = "∈"

  lazy val getArgs = p0 :: p1 :: Nil
  def withArgs(args: Seq[Term]) = MultisetIn(args(0), args(1))
}

object MultisetIn extends ((Term, Term) => BooleanTerm) {
  def apply(t0: Term, t1: Term) = {
    utils.assertSort(t1, "second operand", "Multiset", _.isInstanceOf[sorts.Multiset])
    utils.assertSort(t0, "first operand", t1.sort.asInstanceOf[sorts.Multiset].elementsSort)

    new MultisetIn(t0, t1)
  }

  def unapply(mi: MultisetIn) = Some((mi.p0, mi.p1))
}

class MultisetCardinality(val p: Term) extends Term
    with commonnodes.StructuralEqualityUnaryOp[Term]
    with PossibleTrigger {

  val sort = sorts.Int
  override val toString = "|" + p + "|"

  lazy val getArgs = p :: Nil
  def withArgs(args: Seq[Term]) = MultisetCardinality(args(0))
}

object MultisetCardinality extends (Term => MultisetCardinality) {
  def apply(t: Term) = {
    utils.assertSort(t, "term", "Multiset", _.isInstanceOf[sorts.Multiset])
    new MultisetCardinality(t)
  }

  def unapply(mc: MultisetCardinality) = Some(mc.p)
}

class MultisetCount(val p0: Term, val p1: Term) extends Term
    with commonnodes.StructuralEqualityBinaryOp[Term]
    with PossibleTrigger {

  val sort = sorts.Int
  override val toString = s"cnt($p0,$p1)"

  lazy val getArgs = p0 :: p1 :: Nil
  def withArgs(args: Seq[Term]) = MultisetCount(args(0), args(1))
}

object MultisetCount extends {
  def apply(e: Term, t: Term) = {
    utils.assertSort(t, "second operand", "Multiset", _.isInstanceOf[sorts.Multiset])
    utils.assertSort(e, "first operand", t.sort.asInstanceOf[sorts.Multiset].elementsSort)

    new MultisetCount(e,t)
  }

  def unapply(mc:MultisetCount) = Some((mc.p0, mc.p1))
}

/* Domains */

case class DomainFApp(function: Function, tArgs: Seq[Term]) extends Term with PossibleTrigger {
  val sort = function.sort.to
  override val toString = function.id + tArgs.mkString("(", ", ", ")")

  lazy val getArgs = tArgs
  def withArgs(args: Seq[Term]) = DomainFApp(function, args)
}

/* Snapshots */

sealed trait SnapshotTerm extends Term { val sort = sorts.Snap }

class Combine(val p0: Term, val p1: Term) extends SnapshotTerm
    with commonnodes.StructuralEqualityBinaryOp[Term]
    with PossibleTrigger {

  utils.assertSort(p0, "first operand", sorts.Snap)
  utils.assertSort(p1, "second operand", sorts.Snap)

  override val toString = s"($p0, $p1)"

  lazy val getArgs = p0 :: p1 :: Nil
  def withArgs(args: Seq[Term]) = Combine(args(0), args(1))
}

object Combine {
  def apply(t0: Term, t1: Term) = new Combine(t0.convert(sorts.Snap), t1.convert(sorts.Snap))

  def unapply(c: Combine) = Some((c.p0, c.p1))
}

case class First(t: Term) extends SnapshotTerm with PossibleTrigger {
  utils.assertSort(t, "term", sorts.Snap)

  lazy val getArgs = t :: Nil
  def withArgs(args: Seq[Term]) = First(args(0))
}

case class Second(t: Term) extends SnapshotTerm with PossibleTrigger {
  utils.assertSort(t, "term", sorts.Snap)

  lazy val getArgs = t :: Nil
  def withArgs(args: Seq[Term]) = Second(args(0))
}

/* Quantified permissions */

case class Lookup(field: String, fvf: Term, at: Term) extends Term with PossibleTrigger  {
  utils.assertSort(fvf, "field value function", "FieldValueFunction", _.isInstanceOf[sorts.FieldValueFunction])
  utils.assertSort(at, "receiver", sorts.Ref)

  val sort = fvf.sort.asInstanceOf[sorts.FieldValueFunction].codomainSort

  lazy val getArgs = fvf :: at :: Nil
  def withArgs(args: Seq[Term]) = Lookup(field, args(0), args(1))
}

case class Domain(field: String, fvf: Term) extends SetTerm with PossibleTrigger {
  utils.assertSort(fvf, "field value function", "FieldValueFunction", _.isInstanceOf[sorts.FieldValueFunction])

  val elementsSort = sorts.Ref
  val sort = sorts.Set(elementsSort)

  lazy val getArgs = fvf :: Nil
  def withArgs(args: Seq[Term]) = Domain(field, args(0))
}

/* Sort wrappers */

/* Note: Sort wrappers should probably not be used as (outermost) triggers
 * because they are optimised away if wrappee `t` already has sort `to`.
 */

/* Note: Sort wrappers should probably not be used as (outermost) triggers
 * because they are optimised away if wrappee `t` already has sort `to`.
 */
class SortWrapper(val t: Term, val to: Sort)
    extends Term
       with commonnodes.StructuralEquality {

  assert((t.sort == sorts.Snap || to == sorts.Snap) && t.sort != to,
         s"Unexpected sort wrapping of $t from ${t.sort} to $to")

  val equalityDefiningMembers = t :: to :: Nil
  override val toString = s"$t"
  override val sort = to
}

object SortWrapper {
  def apply(t: Term, to: Sort) = t match {
    case _ if t.sort == to => t
    case sw: SortWrapper if sw.t.sort == to => sw.t
    case _ => new SortWrapper(t, to)
  }

  def unapply(sw: SortWrapper) = Some((sw.t, sw.to))
}

/* Trigger-related terms */

sealed trait PossibleTrigger extends Term with GenericTriggerGenerator.PossibleTrigger[Term, PossibleTrigger] {
  val asManifestation = this
  /* Returning this assumes that the possible trigger is always the trigger
   * term itself. This is not the case, for example, on Silver's side, where
   * an old-expression itself is not the trigger, but where the expression
   * nested in 'old' is the trigger.
   */
}

sealed trait PossibleBinaryOpTrigger[T <: Term] extends PossibleTrigger { self: commonnodes.BinaryOp[T] =>
  lazy val getArgs = p0 :: p1 :: Nil
}

sealed trait ForbiddenInTrigger extends Term with GenericTriggerGenerator.ForbiddenInTrigger[Sort] {
  lazy val typ = sort
}

/* Other terms */

class Distinct(val ts: Set[Term]) extends BooleanTerm with commonnodes.StructuralEquality {
  assert(ts.nonEmpty, "Distinct requires at least term.")

  val equalityDefiningMembers = ts :: Nil
  override val toString = s"Distinct($ts)"
}

object Distinct {
  def apply(ts: Set[Term]): Term =
    if (ts.nonEmpty) new Distinct(ts)
    else True()

  def unapply(d: Distinct) = Some(d.ts)
}

/* Predefined terms */

object predef {
  val `?s` = Var("s", sorts.Snap) // with SnapshotTerm
<<<<<<< HEAD
  val `?r` = Var("r", sorts.Ref)
=======

  val Zero = IntLiteral(0)
  val One = IntLiteral(1)
>>>>>>> 3dfcf68a
}

/* Convenience functions */

object perms {
  def IsNonNegative(p: DefaultFractionalPermissions) = p match {
    case _: NoPerm | _: FullPerm | _: WildcardPerm => True()
    case _ => Or(p === NoPerm(), NoPerm() < p)
  }

  def IsPositive(p: DefaultFractionalPermissions) = p match {
    case _: NoPerm => False()
    case _: FullPerm | _: WildcardPerm => True()
    case _ => NoPerm() < p
  }

  def IsAsPermissive(p1: DefaultFractionalPermissions, p2: DefaultFractionalPermissions) =
    if (p1 == p2) True()
    else Or(p1 === p2, p2 < p1)

  def IsNoAccess(p: DefaultFractionalPermissions) = p match {
    case _: NoPerm => True()
    case  _: PermPlus | PermMinus(_, _: WildcardPerm) => False()
      /* ATTENTION: This is only sound if both plus operands and the left minus operand are positive! */
    case _ => Or(p === NoPerm(), p < NoPerm())
  }
}

/* Utility functions */

object utils {
//  def BigAnd(it: Iterable[Term], f: Term => Term = t => t) =
//    silicon.utils.mapReduceLeft[Term](it, f, (t1, t2) => new And(t1 :: t2 :: Nil), True())

  def BigOr(it: Iterable[Term], f: Term => Term = t => t): Term =
    silicon.utils.mapReduceLeft(it, f, Or, True())

  def BigPermSum(it: Iterable[DefaultFractionalPermissions],
                 f: DefaultFractionalPermissions => DefaultFractionalPermissions = t => t)
                : DefaultFractionalPermissions =

    silicon.utils.mapReduceLeft(it, f, PermPlus, NoPerm())

  @scala.annotation.elidable(level = scala.annotation.elidable.ASSERTION)
  def assertSort(t: Term, desc: String, s: Sort) {
    assert(t.sort == s,
           "Expected %s %s to be of sort %s, but found %s.".format(desc, t, s, t.sort))
  }

  @scala.annotation.elidable(level = scala.annotation.elidable.ASSERTION)
  def assertSort(t: Term, desc: String, xs: Seq[Sort]) {
    assert(xs.contains(t.sort),
           "Expected %s %s to be one of sorts %s, but found %s.".format(desc, t, xs, t.sort))
  }

  @scala.annotation.elidable(level = scala.annotation.elidable.ASSERTION)
  def assertSort(t: Term, desc: String, sortDesc: String, f: Sort => Boolean) {
    assert(f(t.sort),
      "Expected %s %s to be of sort %s, but found %s.".format(desc, t, sortDesc, t.sort))
  }

  @scala.annotation.elidable(level = scala.annotation.elidable.ASSERTION)
  def assertSameSeqSorts(t0: Term, t1: Term) {
    assert(
      (t0.sort, t1.sort) match {
        case (sorts.Seq(a), sorts.Seq(b)) if a == b => true
        case _ => false
      },
      "Expected both operands to be of sort Seq(X), but found %s (%s) and %s (%s)"
        .format(t0, t0.sort, t1, t1.sort))
  }

  @scala.annotation.elidable(level = scala.annotation.elidable.ASSERTION)
  def assertSameSetSorts(t0: Term, t1: Term) {
    assert(
      (t0.sort, t1.sort) match {
        case (sorts.Set(a), sorts.Set(b)) if a == b => true
        case _ => false
      },
      "Expected both operands to be of sort Set(X), but found %s (%s) and %s (%s)"
        .format(t0, t0.sort, t1, t1.sort))
  }

  @scala.annotation.elidable(level = scala.annotation.elidable.ASSERTION)
  def assertSameMultisetSorts(t0: Term, t1: Term) {
    assert(
      (t0.sort, t1.sort) match {
        case (sorts.Multiset(a), sorts.Multiset(b)) if a == b => true
        case _ => false
      },
      "Expected both operands to be of sort Multiset(X), but found %s (%s) and %s (%s)"
        .format(t0, t0.sort, t1, t1.sort))
  }
}

object implicits {
  import scala.language.implicitConversions

  implicit def intToTerm(i: Int): IntLiteral = IntLiteral(i)
  implicit def boolToTerm(b: Boolean): BooleanLiteral = if (b) True() else False()
}<|MERGE_RESOLUTION|>--- conflicted
+++ resolved
@@ -1525,13 +1525,10 @@
 
 object predef {
   val `?s` = Var("s", sorts.Snap) // with SnapshotTerm
-<<<<<<< HEAD
   val `?r` = Var("r", sorts.Ref)
-=======
 
   val Zero = IntLiteral(0)
   val One = IntLiteral(1)
->>>>>>> 3dfcf68a
 }
 
 /* Convenience functions */
