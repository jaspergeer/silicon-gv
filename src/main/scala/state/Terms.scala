--- conflicted
+++ resolved
@@ -9,14 +9,11 @@
 package state.terms
 
 import scala.reflect._
+import silver.ast.utility.Visitor
 import ast.commonnodes
-<<<<<<< HEAD
 import state.MagicWandChunk
 import interfaces.state.Heap
 
-=======
-import silver.ast.utility.{GenericTriggerGenerator, Visitor}
->>>>>>> 3dfcf68a
 
 /* Why not have a Term[S <: Sort]?
  * Then we cannot have optimising extractor objects anymore, because these
@@ -1472,7 +1469,6 @@
   def unapply(sw: SortWrapper) = Some((sw.t, sw.to))
 }
 
-<<<<<<< HEAD
 /* Magic wands */
 
 case class MagicWandChunkTerm(wand: shapes.MagicWand, source: ast.MagicWand) extends Term {
@@ -1508,10 +1504,7 @@
   }
 }
 
-/* Other terms */
-=======
 /* Trigger-related terms */
->>>>>>> 3dfcf68a
 
 sealed trait PossibleTrigger extends Term with GenericTriggerGenerator.PossibleTrigger[Term, PossibleTrigger] {
   val asManifestation = this
